namespace Microsoft.ApplicationInsights.DataContracts
{
    using System;
    using System.Collections.Concurrent;
    using System.Collections.Generic;
    using System.ComponentModel;
    using System.Globalization;
    using System.Threading;
    using Microsoft.ApplicationInsights.Channel;
    using Microsoft.ApplicationInsights.Extensibility;
    using Microsoft.ApplicationInsights.Extensibility.Implementation;
    using Microsoft.ApplicationInsights.Extensibility.Implementation.External;
    using Microsoft.ApplicationInsights.Extensibility.Implementation.Metrics;
    using static System.Threading.LazyInitializer;

    /// <summary>
    /// The class that represents information about the collected dependency.
    /// <a href="https://go.microsoft.com/fwlink/?linkid=839889">Learn more.</a>
    /// </summary>
    public sealed class DependencyTelemetry : OperationTelemetry, ITelemetry, ISupportProperties, ISupportSampling, ISupportMetrics, IAiSerializableTelemetry
    {
        internal new const string TelemetryName = "RemoteDependency";
<<<<<<< HEAD

        internal const string BaseType = nameof(RemoteDependencyData);

        internal readonly RemoteDependencyData InternalData;
=======
        
>>>>>>> 34b04024
        private readonly TelemetryContext context;
        private IExtension extension;
        private double? samplingPercentage;
        private bool successFieldSet;
        private bool success = true;
        private IDictionary<string, double> measurementsValue;
        private RemoteDependencyData internalDataPrivate;

        /// <summary>
        /// Initializes a new instance of the <see cref="DependencyTelemetry"/> class.
        /// </summary>
        public DependencyTelemetry()
        {            
            this.successFieldSet = true;
            this.context = new TelemetryContext();
            this.GenerateId();
            this.Name = string.Empty;
            this.ResultCode = string.Empty;
            this.Duration = TimeSpan.Zero;
            this.Target = string.Empty;
            this.Type = string.Empty;
            this.Data = string.Empty;
        }

        /// <summary>
        /// Initializes a new instance of the <see cref="DependencyTelemetry"/> class with the given <paramref name="dependencyName"/>, <paramref name="data"/>,
        /// <paramref name="startTime"/>, <paramref name="duration"/> and <paramref name="success"/> property values.
        /// </summary>
        [Obsolete("Use other constructors which allows to define dependency call with all the properties.")]
        public DependencyTelemetry(string dependencyName, string data, DateTimeOffset startTime, TimeSpan duration, bool success)
            : this()
        {
            this.Name = dependencyName;
            this.Data = data;
            this.Duration = duration;
            this.Success = success;
            this.Timestamp = startTime;
        }

        /// <summary>
        /// Initializes a new instance of the <see cref="DependencyTelemetry"/> class with the given <paramref name="dependencyTypeName"/>, <paramref name="target"/>,
        /// <paramref name="dependencyName"/>, <paramref name="data"/> property values.
        /// </summary>
        public DependencyTelemetry(string dependencyTypeName, string target, string dependencyName, string data)
            : this()
        {
            this.Type = dependencyTypeName;
            this.Target = target;
            this.Name = dependencyName;
            this.Data = data;
        }

        /// <summary>
        /// Initializes a new instance of the <see cref="DependencyTelemetry"/> class with the given <paramref name="dependencyTypeName"/>, <paramref name="target"/>,
        /// <paramref name="dependencyName"/>, <paramref name="data"/>, <paramref name="startTime"/>, <paramref name="duration"/>, <paramref name="resultCode"/>
        /// and <paramref name="success"/> and  property values.
        /// </summary>
        public DependencyTelemetry(string dependencyTypeName, string target, string dependencyName, string data, DateTimeOffset startTime, TimeSpan duration, string resultCode, bool success)
            : this()
        {
            this.Type = dependencyTypeName;
            this.Target = target;
            this.Name = dependencyName;
            this.Data = data;
            this.Timestamp = startTime;
            this.Duration = duration;
            this.ResultCode = resultCode;
            this.Success = success;
        }

        /// <summary>
        /// Initializes a new instance of the <see cref="DependencyTelemetry"/> class by cloning an existing instance.
        /// </summary>
        /// <param name="source">Source instance of <see cref="DependencyTelemetry"/> to clone from.</param>
        private DependencyTelemetry(DependencyTelemetry source)
        {            
            if (source.measurementsValue != null)
            {
                Utils.CopyDictionary(source.Metrics, this.Metrics);
            }

            this.context = source.context.DeepClone();
            this.Sequence = source.Sequence;
            this.Timestamp = source.Timestamp;
            this.samplingPercentage = source.samplingPercentage;
            this.successFieldSet = source.successFieldSet;
            this.extension = source.extension?.DeepClone();
            this.Name = source.Name;
            this.Id = source.Id;
            this.ResultCode = source.ResultCode;
            this.Duration = source.Duration;
            this.Success = source.Success;
            this.Data = source.Data;
            this.Target = source.Target;
            this.Type = source.Type;            
        }

        /// <inheritdoc />
        string IAiSerializableTelemetry.TelemetryName => TelemetryName;

        /// <inheritdoc />
        string IAiSerializableTelemetry.BaseType => nameof(RemoteDependencyData);

        /// <summary>
        /// Gets or sets date and time when telemetry was recorded.
        /// </summary>
        public override DateTimeOffset Timestamp { get; set; }

        /// <summary>
        /// Gets or sets the value that defines absolute order of the telemetry item.
        /// </summary>
        public override string Sequence { get; set; }

        /// <summary>
        /// Gets the context associated with the current telemetry item.
        /// </summary>
        public override TelemetryContext Context
        {
            get { return this.context; }
        }

        /// <summary>
        /// Gets or sets gets the extension used to extend this telemetry instance using new strongly typed object.
        /// </summary>
        public override IExtension Extension
        {
            get { return this.extension; }
            set { this.extension = value; }
        }

        /// <summary>
        /// Gets or sets Dependency ID.
        /// </summary>
        public override string Id
        {
            get;
            set;
        }

        /// <summary>
        /// Gets or sets the Result Code.
        /// </summary>
        public string ResultCode
        {
            get;
            set;
        }

        /// <summary>
        /// Gets or sets resource name.
        /// </summary>
        public override string Name
        {
            get;
            set;
        }

        /// <summary>
        /// Gets or sets text of SQL command or empty it not applicable.
        /// </summary>
        [Obsolete("Renamed to Data")]
        public string CommandName
        {
            get { return this.Data; }
            set { this.Data = value; }
        }

        /// <summary>
        /// Gets or sets data associated with the current dependency instance. Command name/statement for SQL dependency, URL for http dependency.
        /// </summary>
        public string Data
        {
            get;
            set;
        }

        /// <summary>
        /// Gets or sets target of dependency call. SQL server name, url host, etc.
        /// </summary>
        public string Target
        {
            get;
            set;
        }

        /// <summary>
        /// Gets or sets the dependency type name.
        /// </summary>
        [Obsolete("Renamed to Type")]
        public string DependencyTypeName
        {
            get { return this.Type;  }
            set { this.Type = value; }
        }

        /// <summary>
        /// Gets or sets the dependency type name.
        /// </summary>
        public string Type
        {
            get;
            set;
        }

        /// <summary>
        /// Gets or sets the amount of time it took the application to handle the request.
        /// </summary>
        public override TimeSpan Duration
        {
            get;
            set;
        }

        /// <summary>
        /// Gets or sets a value indicating whether the dependency call was successful or not.
        /// </summary>
        public override bool? Success
        {
            get
            {
                if (this.successFieldSet)
                {
                    return this.success;
                }

                return null;
            }

            set
            {
                if (value != null && value.HasValue)
                {
                    this.success = value.Value;
                    this.successFieldSet = true;
                }
                else
                {
                    this.success = true;
                    this.successFieldSet = false;
                }
            }
        }

        /// <summary>
        /// Gets a dictionary of application-defined property names and values providing additional information about this remote dependency.
        /// <a href="https://go.microsoft.com/fwlink/?linkid=525722#properties">Learn more</a>
        /// </summary>
        public override IDictionary<string, string> Properties
        {            
            get
            {
#pragma warning disable CS0618 // Type or member is obsolete
                if (!string.IsNullOrEmpty(this.MetricExtractorInfo) && !this.Context.Properties.ContainsKey(MetricTerms.Extraction.ProcessedByExtractors.Moniker.Key))
                {
                    this.Context.Properties[MetricTerms.Extraction.ProcessedByExtractors.Moniker.Key] = this.MetricExtractorInfo;
                }

                return this.Context.Properties;
#pragma warning restore CS0618 // Type or member is obsolete
            }
        }

        /// <summary>
        /// Gets a dictionary of application-defined event metrics.
        /// <a href="https://go.microsoft.com/fwlink/?linkid=525722#properties">Learn more</a>
        /// </summary>
        public override IDictionary<string, double> Metrics
        {
            get { return LazyInitializer.EnsureInitialized(ref this.measurementsValue, () => new ConcurrentDictionary<string, double>()); }
        }

        /// <summary>
        /// Gets or sets the dependency kind, like SQL, HTTP, Azure, etc.
        /// </summary>
        [EditorBrowsable(EditorBrowsableState.Never)]
        [Obsolete("Use Type")]
        public string DependencyKind
        {
            get
            {
                return this.DependencyTypeName;
            }

            set
            {
                this.DependencyTypeName = value;
            }
        }

        /// <summary>
        /// Gets or sets data sampling percentage (between 0 and 100).
        /// Should be 100/n where n is an integer. <a href="https://go.microsoft.com/fwlink/?linkid=832969">Learn more</a>
        /// </summary>
        double? ISupportSampling.SamplingPercentage
        {
            get { return this.samplingPercentage; }
            set { this.samplingPercentage = value; }
        }

        /// <summary>
        /// Gets or sets the MetricExtractorInfo.
        /// </summary>
        internal string MetricExtractorInfo
        {
            get;
            set;
        }

        /// <summary>
        /// Gets the InternalData associated with this Telemetry instance.
        /// This is being served by a singleton instance, so this will
        /// not pickup changes made to the telemetry after first call to this.
        /// It is recommended to make all changes (including sanitization)
        /// to this telemetry before calling InternalData.
        /// </summary>
        internal RemoteDependencyData InternalData
        {
            get
            {
                return LazyInitializer.EnsureInitialized(ref this.internalDataPrivate,
                    () =>
                    {
                        var req = new RemoteDependencyData();
                        req.duration = this.Duration;
                        req.id = this.Id;
                        req.measurements = this.measurementsValue;
                        req.name = this.Name;
                        req.properties = this.context.PropertiesValue;
                        req.resultCode = this.ResultCode;
                        req.target = this.Target;
                        req.success = this.success;
                        req.data = this.Data;
                        req.type = this.Type;
                        return req;
                    });
            }

            private set
            {
                this.internalDataPrivate = value;
            }
        }

        /// <summary>
        /// Deeply clones a <see cref="DependencyTelemetry"/> object.
        /// </summary>
        /// <returns>A cloned instance.</returns>
        public override ITelemetry DeepClone()
        {
            return new DependencyTelemetry(this);
        }

        /// <summary>
        /// In specific collectors, objects are added to the dependency telemetry which may be useful
        /// to enhance DependencyTelemetry telemetry by <see cref="ITelemetryInitializer" /> implementations.
        /// Objects retrieved here are not automatically serialized and sent to the backend.
        /// </summary>
        /// <param name="key">The key of the value to get.</param>
        /// <param name="detail">When this method returns, contains the object that has the specified key, or the default value of the type if the operation failed.</param>
        /// <returns>true if the key was found; otherwise, false.</returns>
        public bool TryGetOperationDetail(string key, out object detail)
        {
            return this.Context.TryGetRawObject(key, out detail);
        }

        /// <summary>
        /// Sets the operation detail specific against the key specified. Objects set through this method
        /// are not automatically serialized and sent to the backend.
        /// </summary>
        /// <param name="key">The key to store the detail against.</param>
        /// <param name="detail">Detailed information collected by the tracked operation.</param>
        [EditorBrowsable(EditorBrowsableState.Never)]
        public void SetOperationDetail(string key, object detail)
        {
            this.Context.StoreRawObject(key, detail, true);
        }

        /// <inheritdoc/>
        public override void SerializeData(ISerializationWriter serializationWriter)
        {
            // To ensure that all changes to telemetry are reflected in serialization,
            // the underlying field is set to null, which forces it to be re-created.
            this.internalDataPrivate = null;
            serializationWriter.WriteProperty(this.InternalData);            
        }

        /// <summary>
        /// Sanitizes the properties based on constraints.
        /// </summary>
        void ITelemetry.Sanitize()
        {
            this.Name = this.Name.SanitizeName();
            this.Name = Utils.PopulateRequiredStringValue(this.Name, "name", typeof(DependencyTelemetry).FullName);
            this.Id.SanitizeName();
            this.ResultCode = this.ResultCode.SanitizeResultCode();
            this.Type = this.Type.SanitizeDependencyType();
            this.Data = this.Data.SanitizeData();
            this.Properties.SanitizeProperties();
            this.Metrics.SanitizeMeasurements();
        }
    }
}<|MERGE_RESOLUTION|>--- conflicted
+++ resolved
@@ -20,14 +20,7 @@
     public sealed class DependencyTelemetry : OperationTelemetry, ITelemetry, ISupportProperties, ISupportSampling, ISupportMetrics, IAiSerializableTelemetry
     {
         internal new const string TelemetryName = "RemoteDependency";
-<<<<<<< HEAD
-
-        internal const string BaseType = nameof(RemoteDependencyData);
-
-        internal readonly RemoteDependencyData InternalData;
-=======
         
->>>>>>> 34b04024
         private readonly TelemetryContext context;
         private IExtension extension;
         private double? samplingPercentage;
