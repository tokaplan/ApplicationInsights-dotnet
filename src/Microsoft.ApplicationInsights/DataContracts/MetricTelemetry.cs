--- conflicted
+++ resolved
@@ -17,10 +17,6 @@
     {
         internal const string TelemetryName = "Metric";
 
-<<<<<<< HEAD
-        internal const string BaseType = nameof(MetricData);
-=======
->>>>>>> 34b04024
         internal readonly MetricData Data;
         internal readonly DataPoint Metric;
         private IExtension extension;
