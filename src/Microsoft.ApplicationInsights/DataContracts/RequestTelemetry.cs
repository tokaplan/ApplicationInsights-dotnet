--- conflicted
+++ resolved
@@ -24,10 +24,6 @@
     {
         internal new const string TelemetryName = "Request";
 
-<<<<<<< HEAD
-        internal const string BaseType = nameof(RequestData);
-=======
->>>>>>> 34b04024
         private readonly TelemetryContext context;
         private RequestData dataPrivate;
         private bool successFieldSet;
