--- conflicted
+++ resolved
@@ -17,10 +17,6 @@
     {
         internal const string TelemetryName = "Availability";
 
-<<<<<<< HEAD
-        internal const string BaseType = nameof(AvailabilityData);
-=======
->>>>>>> 34b04024
         internal readonly AvailabilityData Data;
         private readonly TelemetryContext context;
         private IExtension extension;
