--- conflicted
+++ resolved
@@ -19,11 +19,7 @@
     public sealed class ExceptionTelemetry : ITelemetry, ISupportProperties, ISupportSampling, ISupportMetrics, IAiSerializableTelemetry
     {
         internal const string TelemetryName = "Exception";
-<<<<<<< HEAD
-        internal const string BaseType = nameof(ExceptionData);
-=======
-
->>>>>>> 34b04024
+
         internal ExceptionInfo Data = null;
 
         private readonly bool isCreatedFromExceptionInfo = false;
