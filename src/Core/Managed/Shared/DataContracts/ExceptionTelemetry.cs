--- conflicted
+++ resolved
@@ -74,7 +74,6 @@
         }
 
         /// <summary>
-<<<<<<< HEAD
         /// Gets or sets the problemId.
         /// </summary>
         public string ProblemId
@@ -92,9 +91,6 @@
 
         /// <summary>
         /// Gets or sets the value indicated where the exception was handled.
-=======
-        /// Gets or sets the value indicating where the exception was handled.
->>>>>>> 0494a146
         /// </summary>
         [Obsolete("Use custom properties to report exception handling layer")]
         public ExceptionHandledAt HandledAt
