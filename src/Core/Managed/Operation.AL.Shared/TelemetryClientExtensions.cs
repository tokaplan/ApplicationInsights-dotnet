--- conflicted
+++ resolved
@@ -57,22 +57,11 @@
                 operation.Telemetry.Context.Operation.Name = operation.Telemetry.Name;
             }
 
-            if (string.IsNullOrEmpty(operation.Telemetry.Context.Operation.RootName))
-            {
-                operation.Telemetry.Context.Operation.RootName = operation.Telemetry.Name;
-            }
-
             // Update the call context to store certain fields that can be used for subsequent operations.
             var operationContext = new OperationContextForAsyncLocal();
-<<<<<<< HEAD
-            operationContext.ParentOperationId = operation.Telemetry.Context.Operation.Id;
-            operationContext.RootOperationId = operation.Telemetry.Context.Operation.RootId;
-            operationContext.OperationName = operation.Telemetry.Name;
-=======
             operationContext.ParentOperationId = operation.Telemetry.Id;
             operationContext.RootOperationId = operation.Telemetry.Context.Operation.Id;
             operationContext.RootOperationName = operation.Telemetry.Context.Operation.Name;
->>>>>>> 10a7db06
             AsyncLocalHelpers.SaveOperationContext(operationContext);
 
             return operation;
