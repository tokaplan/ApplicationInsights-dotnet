﻿<Project Sdk="Microsoft.NET.Sdk">
  <PropertyGroup>
    <AssemblyName>Microsoft.ApplicationInsights.AspNetCore</AssemblyName>
<<<<<<< HEAD
    <VersionPrefix>2.8.0-beta1</VersionPrefix>
=======
    <VersionPrefix>2.7.1</VersionPrefix>
>>>>>>> 05e634bc
    <Authors>Microsoft</Authors>
    <Copyright>© Microsoft Corporation. All rights reserved.</Copyright>
    <AssemblyTitle>Application Insights for ASP.NET Core Web Applications</AssemblyTitle>
    <Description>Application Insights for ASP.NET Core web applications. See https://azure.microsoft.com/documentation/articles/app-insights-asp-net-five/ for more information. Privacy statement: https://go.microsoft.com/fwlink/?LinkId=512156</Description>
    <RepositoryType>git</RepositoryType>
    <RepositoryUrl>https://github.com/Microsoft/ApplicationInsights-aspnetcore.git</RepositoryUrl>
    
    <TargetFrameworks>net451;net46;netstandard1.6;netstandard2.0</TargetFrameworks>
    <TargetFrameworks Condition=" '$(OS)' != 'Windows_NT' ">netstandard1.6;netstandard2.0</TargetFrameworks>
    
    <NetStandardImplicitPackageVersion Condition=" '$(TargetFramework)' == 'netstandard1.6' ">1.6.1</NetStandardImplicitPackageVersion>	
	  <OutputPath Condition="'$(OutputPath)'=='' ">..\..\artifacts\src\$(MSBuildProjectName)</OutputPath>
	  <IntermediateOutputPath Condition="'$(IntermediateOutputPath)'=='' ">..\..\artifacts\obj\src\$(MSBuildProjectName)</IntermediateOutputPath>	
  </PropertyGroup>

  <PropertyGroup>
    <!--Package Settings-->
    <GenerateDocumentationFile>true</GenerateDocumentationFile>
    <GeneratePackageOnBuild>True</GeneratePackageOnBuild>
    <IncludeSymbols>True</IncludeSymbols>
    <PackageId>Microsoft.ApplicationInsights.AspNetCore</PackageId>
    <PackageTags>Azure;Monitoring;Analytics;ApplicationInsights;Telemetry;AppInsights;aspnetcore;</PackageTags>
    <PackageIconUrl>https://appanacdn.blob.core.windows.net/cdn/icons/aic.png</PackageIconUrl>
    <PackageLicenseExpression>MIT</PackageLicenseExpression>
    <PackageProjectUrl>https://go.microsoft.com/fwlink/?LinkId=392727</PackageProjectUrl>
    <PackageRequireLicenseAcceptance>true</PackageRequireLicenseAcceptance>
  </PropertyGroup>

  <PropertyGroup Condition="'$(Configuration)|$(Platform)'=='Release|AnyCPU'">
    <!--Symbols Settings-->
    <DebugType>full</DebugType>
    <DebugSymbols>true</DebugSymbols>    
  </PropertyGroup>

  <ItemGroup Condition=" '$(Configuration)' == 'Release' And $(OS) == 'Windows_NT'">
    <PackageReference Include="Desktop.Analyzers" Version="1.1.0">
      <PrivateAssets>All</PrivateAssets>
    </PackageReference>
    <PackageReference Include="Microsoft.CodeAnalysis.Analyzers" Version="2.9.2">
      <PrivateAssets>All</PrivateAssets>
    </PackageReference>
    <PackageReference Include="Microsoft.CodeAnalysis.FxCopAnalyzers" Version="2.9.2">
      <PrivateAssets>all</PrivateAssets>
    </PackageReference>
    <PackageReference Include="Roslyn.Diagnostics.Analyzers" Version="2.9.2">
      <PrivateAssets>All</PrivateAssets>
    </PackageReference>
    <PackageReference Include="StyleCop.Analyzers" Version="1.1.118">
      <PrivateAssets>All</PrivateAssets>
    </PackageReference>
    <PackageReference Include="MicroBuild.Core" Version="0.3.0">
      <PrivateAssets>All</PrivateAssets>
    </PackageReference>
  </ItemGroup>
  
  <ItemGroup>
    <PackageReference Include="Microsoft.ApplicationInsights" Version="2.11.0-beta1" />
    <PackageReference Include="Microsoft.ApplicationInsights.DependencyCollector" Version="2.11.0-beta1" />
    <PackageReference Include="Microsoft.ApplicationInsights.PerfCounterCollector" Version="2.11.0-beta1" />
    <PackageReference Include="Microsoft.ApplicationInsights.WindowsServer" Version="2.11.0-beta1" />
    <PackageReference Include="Microsoft.ApplicationInsights.WindowsServer.TelemetryChannel" Version="2.11.0-beta1" />
    <PackageReference Include="Microsoft.AspNetCore.Hosting" Version="1.0.2" />           
    <PackageReference Include="System.Text.Encodings.Web" Version="4.3.1" />
    <PackageReference Include="System.Diagnostics.DiagnosticSource" Version="4.5.0" />
  </ItemGroup>

  <ItemGroup Condition=" '$(TargetFramework)' != 'netstandard2.0' ">
    <PackageReference Include="Microsoft.Extensions.Configuration.Json" Version="1.0.2" />
    <PackageReference Include="Microsoft.Extensions.Logging.Abstractions" Version="1.0.2" />    
  </ItemGroup>

  <ItemGroup Condition=" '$(TargetFramework)' == 'netstandard2.0' ">  
  <PackageReference Include="Microsoft.Extensions.Configuration.Json" Version="2.1.0" />  
  <PackageReference Include="Microsoft.Extensions.Logging.ApplicationInsights" Version="2.11.0-beta1" />
  <PackageReference Include="Microsoft.ApplicationInsights.EventCounterCollector" Version="2.11.0-beta1" />
  <PackageReference Include="System.Text.Encodings.Web" Version="4.3.1" />
  </ItemGroup>

  <ItemGroup Condition=" '$(TargetFramework)' == 'net451' OR '$(TargetFramework)' == 'net46' ">
    <Reference Include="System" />
    <Reference Include="Microsoft.CSharp" />
  </ItemGroup>

  <ItemGroup Condition=" '$(TargetFramework)' == 'netstandard1.6' OR '$(TargetFramework)' == 'netstandard2.0' ">
    <PackageReference Include="System.Net.NameResolution" Version="4.3.0" />
  </ItemGroup>

  <ImportGroup Condition=" '$(OS)' == 'Windows_NT' ">
    <!--3 files are required for signing in this order: Signing.props, MicroBuild.Core.props, and MicroBuild.Core.targets-->
    <Import Project="$([MSBuild]::GetDirectoryNameOfFileAbove($(MSBuildThisFileDirectory), 'Signing.props'))\Signing.props" />
    <Import Project="..\..\..\packages\MicroBuild.Core.0.3.0\build\MicroBuild.Core.props" Condition="Exists('..\..\..\packages\MicroBuild.Core.0.3.0\build\MicroBuild.Core.props')" />
    <Import Project="..\..\..\packages\MicroBuild.Core.0.3.0\build\MicroBuild.Core.targets" Condition="Exists('..\..\..\packages\MicroBuild.Core.0.3.0\build\MicroBuild.Core.targets')" />
  </ImportGroup>
</Project><|MERGE_RESOLUTION|>--- conflicted
+++ resolved
@@ -1,11 +1,7 @@
-﻿<Project Sdk="Microsoft.NET.Sdk">
+<Project Sdk="Microsoft.NET.Sdk">
   <PropertyGroup>
     <AssemblyName>Microsoft.ApplicationInsights.AspNetCore</AssemblyName>
-<<<<<<< HEAD
     <VersionPrefix>2.8.0-beta1</VersionPrefix>
-=======
-    <VersionPrefix>2.7.1</VersionPrefix>
->>>>>>> 05e634bc
     <Authors>Microsoft</Authors>
     <Copyright>© Microsoft Corporation. All rights reserved.</Copyright>
     <AssemblyTitle>Application Insights for ASP.NET Core Web Applications</AssemblyTitle>
