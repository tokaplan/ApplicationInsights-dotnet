--- conflicted
+++ resolved
@@ -2,33 +2,20 @@
     "title": "Application Insights for ASP.NET 5 Web Applications",
     "description": "Application Insights for ASP.NET 5 web applications. See http://go.microsoft.com/fwlink/?LinkID=510752 for more information.",
     "authors": [ "Microsoft" ],
-<<<<<<< HEAD
-    "version": "0.31.0-beta4",
-=======
     "version": "0.32.0-beta4",
->>>>>>> cecfaa8a
     "copyright": "Copyright © Microsoft. All Rights Reserved.",
     "projectUrl": "https://github.com/Microsoft/AppInsights-aspnetv5",
-    "licenseUrl": "http://go.microsoft.com/fwlink/?LinkID=510709",
+    "licenseUrl": "http://go.microsoft.com/fwlink/?LinkID=510709", 
     "requireLicenseAcceptance": true,
     "iconUrl": "http://appanacdn.blob.core.windows.net/cdn/icons/aic.png",
     "tags": [ "Analytics", "ApplicationInsights", "Telemetry", "AppInsights" ],
     "dependencies": {
-<<<<<<< HEAD
-        "Microsoft.AspNet.Hosting": "1.0.0-beta4",
-        "Microsoft.Framework.Logging": "1.0.0-beta4",
-        "Microsoft.AspNet.Http": "1.0.0-beta4",
-        "Microsoft.AspNet.Http.Extensions": "1.0.0-beta4",
-        "Microsoft.AspNet.Mvc.Core": "6.0.0-beta4",
-        "System.Net.NameResolution": "4.0.0-beta"
-=======
         "Microsoft.ApplicationInsights": "0.16.1-build00185",
         "Microsoft.AspNet.Hosting": "1.0.0-beta4",        
         "Microsoft.AspNet.Http": "1.0.0-beta4",
         "Microsoft.AspNet.Http.Extensions": "1.0.0-beta4",
         "Microsoft.AspNet.Mvc.Core": "6.0.0-beta4",
         "Microsoft.Framework.Logging": "1.0.0-beta4"
->>>>>>> cecfaa8a
     },
 
     "frameworks": {
