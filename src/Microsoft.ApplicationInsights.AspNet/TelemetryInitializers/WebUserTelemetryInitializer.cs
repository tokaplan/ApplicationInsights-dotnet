﻿namespace Microsoft.ApplicationInsights.AspNet.TelemetryInitializers
{
    using System;
    using System.Globalization;
    using Microsoft.ApplicationInsights.Channel;
    using Microsoft.ApplicationInsights.DataContracts;
    using Microsoft.AspNet.Hosting;
    using Microsoft.AspNet.Http;

    public class WebUserTelemetryInitializer : TelemetryInitializerBase
    {
        private const string WebUserCookieName = "ai_user";

        public WebUserTelemetryInitializer(IHttpContextAccessor httpContextAccessor)
             : base(httpContextAccessor)
        {
        }

        protected override void OnInitializeTelemetry(HttpContext platformContext, RequestTelemetry requestTelemetry, ITelemetry telemetry)
        {
            if (!string.IsNullOrEmpty(telemetry.Context.User.Id))
            {
                return;
            }

            if (string.IsNullOrEmpty(requestTelemetry.Context.User.Id))
            {
                UpdateRequestTelemetryFromPlatformContext(requestTelemetry, platformContext);
            }

            if (!string.IsNullOrEmpty(requestTelemetry.Context.User.Id))
            {
                telemetry.Context.User.Id = requestTelemetry.Context.User.Id;
            }
        }

        private static void UpdateRequestTelemetryFromPlatformContext(RequestTelemetry requestTelemetry, HttpContext platformContext)
        {
            if (platformContext.Request.Cookies != null && platformContext.Request.Cookies.ContainsKey(WebUserCookieName))
            {
                var userCookieValue = platformContext.Request.Cookies[WebUserCookieName];
                if (!string.IsNullOrEmpty(userCookieValue))
                {
                    var userCookieParts = ((string)userCookieValue).Split('|');
                    if (userCookieParts.Length >= 1)
                    {
<<<<<<< HEAD
                        requestTelemetry.Context.User.Id = userCookieParts[0];
=======
                            requestTelemetry.Context.User.Id = userCookieParts[0];
>>>>>>> 0c9b1315
                    }
                }
            }
        }
    }
}<|MERGE_RESOLUTION|>--- conflicted
+++ resolved
@@ -44,11 +44,7 @@
                     var userCookieParts = ((string)userCookieValue).Split('|');
                     if (userCookieParts.Length >= 1)
                     {
-<<<<<<< HEAD
-                        requestTelemetry.Context.User.Id = userCookieParts[0];
-=======
                             requestTelemetry.Context.User.Id = userCookieParts[0];
->>>>>>> 0c9b1315
                     }
                 }
             }
