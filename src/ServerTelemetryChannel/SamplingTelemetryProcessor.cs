﻿namespace Microsoft.ApplicationInsights.WindowsServer.TelemetryChannel
{
    using System;
    using System.Collections.Generic;
    using System.Threading;
    
    using Microsoft.ApplicationInsights.Channel;
    using Microsoft.ApplicationInsights.DataContracts;
    using Microsoft.ApplicationInsights.Extensibility;
    using Microsoft.ApplicationInsights.Extensibility.Implementation;
    using Microsoft.ApplicationInsights.WindowsServer.TelemetryChannel.Implementation;
    
    /// <summary>
    /// Represents a telemetry processor for sampling telemetry at a fixed-rate before sending to Application Insights.
    /// </summary>
    public sealed class SamplingTelemetryProcessor : ITelemetryProcessor
    {
        private const string DependencyTelemetryName = "Dependency";
        private const string EventTelemetryName = "Event";
        private const string ExceptionTelemetryName = "Exception";
        private const string PageViewTelemetryName = "PageView";
        private const string RequestTelemetryName = "Request";
        private const string TraceTelemetryName = "Trace";

        private readonly char[] listSeparators = { ';' };
        private readonly IDictionary<string, Type> allowedTypes;

        private HashSet<Type> excludedTypesHashSet;
        private string excludedTypesString;

        private HashSet<Type> includedTypesHashSet;
        private string includedTypesString;

        /// <summary>
        /// Initializes a new instance of the <see cref="SamplingTelemetryProcessor"/> class.
        /// <param name="next">Next TelemetryProcessor in call chain.</param>
        /// </summary>
        public SamplingTelemetryProcessor(ITelemetryProcessor next)
        {
            if (next == null)
            {
                throw new ArgumentNullException(nameof(next));
            }

            this.SamplingPercentage = 100.0;
            this.SampledNext = next;
            this.UnsampledNext = next;

            this.excludedTypesHashSet = new HashSet<Type>();
            this.includedTypesHashSet = new HashSet<Type>();
            this.allowedTypes = new Dictionary<string, Type>(6, StringComparer.OrdinalIgnoreCase)
            {
                { DependencyTelemetryName, typeof(DependencyTelemetry) },
                { EventTelemetryName, typeof(EventTelemetry) },
                { ExceptionTelemetryName, typeof(ExceptionTelemetry) },
                { PageViewTelemetryName, typeof(PageViewTelemetry) },
                { RequestTelemetryName, typeof(RequestTelemetry) },
                { TraceTelemetryName, typeof(TraceTelemetry) },
            };
        }

        internal SamplingTelemetryProcessor(ITelemetryProcessor unsampledNext, ITelemetryProcessor sampledNext) : this(sampledNext)
        {
            this.UnsampledNext = unsampledNext ?? throw new ArgumentNullException(nameof(unsampledNext));
        }

        /// <summary>
        /// Gets or sets a semicolon separated list of telemetry types that should not be sampled.
        /// Allowed type names: Dependency, Event, Exception, PageView, Request, Trace. 
        /// Types listed are excluded even if they are set in IncludedTypes.
        /// </summary>
        public string ExcludedTypes
        {
            get
            {
                return this.excludedTypesString;
            }

            set
            {
                this.excludedTypesString = value;

                HashSet<Type> newExcludedTypesHashSet = new HashSet<Type>();
                if (!string.IsNullOrEmpty(value))
                {
                    string[] splitList = value.Split(this.listSeparators, StringSplitOptions.RemoveEmptyEntries);
                    foreach (string item in splitList)
                    {
                        if (this.allowedTypes.ContainsKey(item))
                        {
                            newExcludedTypesHashSet.Add(this.allowedTypes[item]);
                        }
                    }
                }

                Interlocked.Exchange(ref this.excludedTypesHashSet, newExcludedTypesHashSet);
            }
        }

        /// <summary>
        /// Gets or sets a semicolon separated list of telemetry types that should be sampled. 
        /// If left empty all types are included implicitly. 
        /// Types are not included if they are set in ExcludedTypes.
        /// </summary>
        public string IncludedTypes
        {
            get
            {
                return this.includedTypesString;
            }

            set
            {
                this.includedTypesString = value;

                HashSet<Type> newIncludedTypesHashSet = new HashSet<Type>();
                if (!string.IsNullOrEmpty(value))
                {
                    string[] splitList = value.Split(this.listSeparators, StringSplitOptions.RemoveEmptyEntries);
                    foreach (string item in splitList)
                    {
                        if (this.allowedTypes.ContainsKey(item))
                        {
                            newIncludedTypesHashSet.Add(this.allowedTypes[item]);
                        }
                    }
                }

                Interlocked.Exchange(ref this.includedTypesHashSet, newIncludedTypesHashSet);
            }
        }

        /// <summary>
        /// Gets or sets data sampling percentage (between 0 and 100) for all <see cref="ITelemetry"/>
        /// objects logged in this <see cref="TelemetryClient"/>.
        /// </summary>
        /// <remarks>
        /// All sampling percentage must be in a ratio of 100/N where N is a whole number (2, 3, 4, …). E.g. 50 for 1/2 or 33.33 for 1/3.
        /// Failure to follow this pattern can result in unexpected / incorrect computation of values in the portal.
        /// </remarks>
        public double SamplingPercentage { get; set; }

        /// <summary>
        /// Gets or sets the next TelemetryProcessor in call chain to send evaluated (sampled) telemetry items to.
        /// </summary>
        private ITelemetryProcessor SampledNext { get; set; }

        /// <summary>
        /// Gets or sets the next TelemetryProcessor to call in the chain if the ITelemetry item passed in is not sampled. Note that 
        /// for the public instances of this class (those created by naming the module in ApplicationInsights.config) this property
        /// will be equal to the <see cref="SampledNext"/> property.
        /// </summary>
        private ITelemetryProcessor UnsampledNext { get; set; }

        /// <summary>
        /// Process a collected telemetry item.
        /// </summary>
        /// <param name="item">A collected Telemetry item.</param>
        public void Process(ITelemetry item)
        {
            double samplingPercentage = this.SamplingPercentage;

            //// If sampling rate is 100% and we aren't distinguishing between evaluated/unevaluated items, there is nothing to do:
            if (samplingPercentage >= 100.0 - 1.0E-12 && this.SampledNext.Equals(this.UnsampledNext))
            {
                this.SampledNext.Process(item);
                return;
            }

            //// So sampling rate is not 100%, or we must evaluate further

            //// If null was passed in as item or if sampling not supported in general, do nothing:
            var samplingSupportingTelemetry = item as ISupportSampling;
            if (samplingSupportingTelemetry == null)
            {
                this.UnsampledNext.Process(item);
                return;
            }

            //// If telemetry was excluded by type, do nothing:
            if (!this.IsSamplingApplicable(item.GetType()))
            {
                if (TelemetryChannelEventSource.IsVerboseEnabled)
                {
                    TelemetryChannelEventSource.Log.SamplingSkippedByType(item.ToString());
                }

                this.UnsampledNext.Process(item);
                return;
            }

            //// If telemetry was already sampled, do nothing:
            bool itemAlreadySampled = samplingSupportingTelemetry.SamplingPercentage.HasValue;
            if (itemAlreadySampled)
            {
                this.UnsampledNext.Process(item);
                return;
            }

            //// Ok, now we can actually sample:

            samplingSupportingTelemetry.SamplingPercentage = samplingPercentage;
            bool isSampledIn = SamplingScoreGenerator.GetSamplingScore(item) < samplingPercentage;

            if (isSampledIn)
            {
                this.SampledNext.Process(item);
            }
            else
            { 
                if (TelemetryChannelEventSource.IsVerboseEnabled)
                {
                    TelemetryChannelEventSource.Log.ItemSampledOut(item.ToString());
                }

<<<<<<< HEAD
                // TelemetryDebugWriter.WriteTelemetry(item, this.GetType().Name);
=======
                TelemetryDebugWriter.WriteTelemetry(item, nameof(SamplingTelemetryProcessor));
>>>>>>> 1a97e6b6
            }
        }

        private bool IsSamplingApplicable(Type telemetryItemType)
        {
            var excludedTypesHashSetRef = this.excludedTypesHashSet;
            var includedTypesHashSetRef = this.includedTypesHashSet;

            if (excludedTypesHashSetRef.Count > 0 && excludedTypesHashSetRef.Contains(telemetryItemType))
            {
                return false;
            }

            if (includedTypesHashSetRef.Count > 0 && !includedTypesHashSetRef.Contains(telemetryItemType))
            {
                return false;
            }

            return true;
        }
    }
}<|MERGE_RESOLUTION|>--- conflicted
+++ resolved
@@ -213,11 +213,7 @@
                     TelemetryChannelEventSource.Log.ItemSampledOut(item.ToString());
                 }
 
-<<<<<<< HEAD
-                // TelemetryDebugWriter.WriteTelemetry(item, this.GetType().Name);
-=======
                 TelemetryDebugWriter.WriteTelemetry(item, nameof(SamplingTelemetryProcessor));
->>>>>>> 1a97e6b6
             }
         }
 
