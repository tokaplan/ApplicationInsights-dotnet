--- conflicted
+++ resolved
@@ -71,8 +71,6 @@
             Assert.AreEqual(expected.Context.InstrumentationKey, item.iKey);
             AssertEx.AreEqual(expected.Context.SanitizedTags.ToArray(), item.tags.ToArray());
             Assert.AreEqual(nameof(AI.RemoteDependencyData), item.data.baseType);
-<<<<<<< HEAD
-=======
 
             Assert.AreEqual(expected.Id, item.data.baseData.id);
             Assert.AreEqual(expected.ResultCode, item.data.baseData.resultCode);
@@ -108,7 +106,6 @@
             Assert.AreEqual(expected.Context.InstrumentationKey, item.iKey);
             AssertEx.AreEqual(expected.Context.SanitizedTags.ToArray(), item.tags.ToArray());
             Assert.AreEqual(nameof(AI.RemoteDependencyData), item.data.baseType);
->>>>>>> 34b04024
 
             Assert.AreEqual(expected.Id, item.data.baseData.id);
             Assert.AreEqual(expected.ResultCode, item.data.baseData.resultCode);
