--- conflicted
+++ resolved
@@ -1,12 +1,6 @@
 # Changelog
 
-<<<<<<< HEAD
-## Version 2.8.2
-- Updated Web SDK to 2.11.2
-
-## Version 2.8.1
-- Updated Web SDK to 2.11.1
-=======
+
 ## Version 2.12.0-beta1
 - Skipping version numbers to keep in sync with Base SDK.
 - [Fix Null/Empty Ikey from ApplicationInsightsServiceOptions overrding one from appsettings.json](https://github.com/microsoft/ApplicationInsights-aspnetcore/issues/989)
@@ -14,7 +8,12 @@
 - [Added support for SDK Connection String](https://github.com/microsoft/ApplicationInsights-dotnet/issues/1221)
 - [New RoleName initializer for Azure Web App to accurately populate RoleName.](https://github.com/microsoft/ApplicationInsights-dotnet-server/issues/1207)
 - Update to Base/Web/Logging SDK to 2.12.0-beta1
->>>>>>> fccf040f
+
+## Version 2.8.2
+- Updated Web SDK to 2.11.2
+
+## Version 2.8.1
+- Updated Web SDK to 2.11.1
 
 ## Version 2.8.0
 - Updated Base SDK/Web SDK/Logging Adaptor SDK to 2.11.0
