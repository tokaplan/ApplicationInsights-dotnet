# Changelog

## Version 2.3.0-beta2
<<<<<<< HEAD
- [Fixed race condition on dispose to close #651](https://github.com/Microsoft/ApplicationInsights-aspnetcore/pull/652)
=======
-Removed DomainNameRoleInstanceTelemetryInitializer as it is deprecated.
-Reuse AzureWebAppRoleEnvironmentTelemetryInitializer from WindowsServer repo instead of outdated implementation in this repo.
- Updated Web/Base SDK version dependency to 2.6.0-beta4
>>>>>>> 370633c6

## Version 2.3.0-beta1
- Changed behavior for `TelemetryConfiguration.Active` and `TelemetryConfiguration` dependency injection singleton: with this version every WebHost has its own `TelemetryConfiguration` instance. Changes done for `TelemetryConfiguration.Active` do not affect telemetry reported by the SDK; use `TelemetryConfiguration` instance obtained through the dependency injection. [Fix NullReferenceException when sending http requests in scenario with multiple web hosts sharing the same process](https://github.com/Microsoft/ApplicationInsights-dotnet/issues/613)
- Updated Javascript Snippet with latest from [Github/ApplicationInsights-JS](https://github.com/Microsoft/ApplicationInsights-JS)
- [Make all built-in TelemetryInitializers public to allow easy removal from DI Container.](https://github.com/Microsoft/ApplicationInsights-aspnetcore/issues/351)
- [Enforced limits of values read from incoming http requests to prevent security vulnerability](https://github.com/Microsoft/ApplicationInsights-aspnetcore/pull/608)
- [ApplicationInsightsLogger adds EventId into telemetry properties. It is off by default for compatibility. It can be switched on by configuring ApplicationInsightsLoggerOptions.](https://github.com/Microsoft/ApplicationInsights-aspnetcore/issues/569)
- [ApplicationInsightsLogger logs exceptions as ExceptionTelemetry by default. This can now be configured with ApplicationInsightsLoggerOptions.TrackExceptionsAsExceptionTelemetry] (https://github.com/Microsoft/ApplicationInsights-aspnetcore/pull/574)
- [Add App Services and Azure Instance Metedata heartbeat provider modules by default, allow user to disable via configuration object.](https://github.com/Microsoft/ApplicationInsights-aspnetcore/pull/627)
- [Added extension method to allow configuration of any Telemetry Module.](https://github.com/Microsoft/ApplicationInsights-aspnetcore/issues/634)
- [Added ability to remove any default Telemetry Module.](https://github.com/Microsoft/ApplicationInsights-aspnetcore/issues/633)
- [TelemetryChannel is configured via DI, making it easier to override channel](https://github.com/Microsoft/ApplicationInsights-aspnetcore/issues/641)
- [Fixed a bug which caused QuickPulse and Sampling to be enabled only if ServerTelemetryChannel was used](https://github.com/Microsoft/ApplicationInsights-aspnetcore/issues/642)
- [QuickPulseTelemetryModule is constructed via DI, make it possible for users to configure it.] (https://github.com/Microsoft/ApplicationInsights-aspnetcore/issues/639)
- [Remove CorrelationIdLookupHelper. Use TelemetryConfiguration.ApplicationIdProvider instead.](https://github.com/Microsoft/ApplicationInsights-aspnetcore/pull/636) With this change you can update URL to query application ID from which enables environments with reverse proxy configuration to access Application Insights ednpoints.
- [AutocollectedMetricsExtractor is added by default to the TelemetryConfiguration](https://github.com/Microsoft/ApplicationInsights-aspnetcore/issues/604)
- Updated Web/Base SDK version dependency to 2.6.0-beta3

## Version 2.2.1
- Updated Web/Base SDK version dependency to 2.5.1 which addresses a bug.

## Version 2.2.0
- Updated Web/Base SDK version dependency to 2.5.0

## Version 2.2.0-beta3
- Updated Web/Base SDK version dependency to 2.5.0-beta2.
- This version of Base SDK referred contains fix to a bug in ServerTelemetryChannel which caused application to crash on non-windows platforms. Details on fix and workaround(https://github.com/Microsoft/ApplicationInsights-dotnet/issues/654) Original issue (https://github.com/Microsoft/ApplicationInsights-aspnetcore/issues/551)

## Version 2.2.0-beta2
- Same bits as beta1. Only change is that the symbols for the binaries are indexed in Microsoft symbol servers. Beta1 symbols will not be available.

## Version 2.2.0-beta1

- Project is upgraded to work with Visual Studio 2017. Also projects are modified to use csproj instead of project.json.
- Adaptive sampling enabled for both - full framework and .NET Core applications.
- ServerTelemetryChannel is enabled and set as default channel for both - full framework and .NET Core applications.
- Live metrics collection is enabled by default for .NET Core applications (was already enabled for full .NET applications).
- Updated Web/Base SDK version dependency to 2.5.0-beta1.
- DependencyCollector referred from 2.5.0-beta1 supports collecting SQL dependency calls in .NET Core Applications using EntityFramework.

## Version 2.1.1

- [Address the issue where DependencyCollection breaks Azure Storage Emulator calls](https://github.com/Microsoft/ApplicationInsights-aspnetcore/issues/488)
- [Support setting request operation name based on executing Razor Page](https://github.com/Microsoft/ApplicationInsights-aspnetcore/issues/430)
- [Fixed ITelemetryProcessor dependency injection failure when using 3rd party IoC Container](https://github.com/Microsoft/ApplicationInsights-aspnetcore/issues/482)
- [Logging exceptions when using ILogger if an exception is present](https://github.com/Microsoft/ApplicationInsights-aspnetcore/issues/393)
- [Syncronize access to HttpContext properties](https://github.com/Microsoft/ApplicationInsights-aspnetcore/issues/373)
- Updated SDK version dependency to 2.4.1 for DependencyCollector.

## Version 2.1.0

- Updated SDK version dependency to 2.4.0.
- Fixed a minor logging message issue.
- Fixed unit test reliability issues.

## Version 2.1.0-beta6

- Updated SDK version dependency to 2.4.0-beta5.

## Version 2.1.0-beta5

- Added support for adding telemetry processors through dependency injection; see #344, #445, #447
- [Added support for environment specifc appsettings under default configuration](https://github.com/Microsoft/ApplicationInsights-aspnetcore/issues/449)
- Updated SDK version dependency to 2.4.0-beta4.

## Version 2.1.0-beta4

- [Made package meta-data URLs use HTTPS](https://github.com/Microsoft/ApplicationInsights-aspnetcore/issues/390)
- Updated SDK version dependency to 2.4.0-beta3.

## Version 2.1.0-beta3

- [Removed the use of Platform Abstractions](https://github.com/Microsoft/ApplicationInsights-aspnetcore/issues/410)
- [Correlation header injection disabled for standard Azure storage calls](https://github.com/Microsoft/ApplicationInsights-aspnetcore/issues/416)
- [Made UseApplicationInsights and AddApplicationInsightsTelemetry calls idempotent](https://github.com/Microsoft/ApplicationInsights-aspnetcore/pull/419)

## Version 2.1.0-beta2

- Updated to use the new correlation headers and changed the correlationId to use appId instead of hashed ikey to match other SDKs.
- Fixed null reference exception for unitialized ILogger.
- Unit test bug fixes.
- Upgraded NETStandard.Library dependency to 1.6.1.
- Updated to reference base SDK 2.4.0-beta2.
- Included Microsoft.ApplicationInsights.DependencyCollector for .NET Core.

## Version 2.1.0-beta1

- Bug fixes
- Removed UserAgentTelemetryInitializer and associated tests.
- Added instrumentation key header
- [Added OperationCorrelationTelemetryInitializer](https://github.com/Microsoft/ApplicationInsights-aspnetcore/issues/333)
- [Set Id instead of OperationId for request dependency correlation](https://github.com/Microsoft/ApplicationInsights-aspnetcore/issues/340)
- [Set Id in thread-safe location](https://github.com/Microsoft/ApplicationInsights-aspnetcore/issues/342)
- Updated SDK version dependency to 2.3.0-beta3.

## Version 2.0.0

- Added a configuration overload for AddApplicationInsightsTelemetry.
- Updated test projects to reference .NET Core 1.1.0.
- [Fixed debug trace logging issue](https://github.com/Microsoft/ApplicationInsights-aspnetcore/issues/315)
- [Stopped logging extra debug traces to AI](https://github.com/Microsoft/ApplicationInsights-aspnetcore/issues/314)
- [JS snippet is empty if telemetry is disabled](https://github.com/Microsoft/ApplicationInsights-aspnetcore/issues/313)
- [Added an initializer to provide the environment name as a custom property](https://github.com/Microsoft/ApplicationInsights-aspnetcore/issues/312)
- [Added an option to emit JS to track authenticated users](https://github.com/Microsoft/ApplicationInsights-aspnetcore/issues/311)
- Minor bug fixes and cleanup.

## Version 2.0.0-beta1

- This release contains a rewrite of the SDK internals for better .NET Core integration and initialization.
- The methods UseApplicationInsightsRequestTelemetry and UseApplicationInsightsExceptionTelemetry are obsolete, the work those methods did is handled automatically internally now.  You can just delete any existing references to them from Startup.cs.
- The MVC dependency for the JavaScript snippet has been removed so in order to include the JavaScript snippet now you need to insert the following lines at the very top of the _Layout.cshtml file:
```cshtml
    @using Microsoft.ApplicationInsights.AspNetCore
    @inject JavaScriptSnippet snippet
```
- and insert the following line before the closing `</head>` tag:
```cshtml
    @Html.Raw(snippet.FullScript)
```

## Version 1.0.3-beta1

- New ```AzureWebAppRoleEnvironmentTelemetryInitializer``` telemetry initializer that populates role name and role instance name for Azure Web Apps.

## Version 1.0.2

- Marked code analysis packages as only for build and not NuGet package dependencies.

## Version 1.0.1

- Added code analysis packages.
- Updated JavaScript snippet.
- Updated project link and added privacy statement link.
- Added culture to string operations.
- Switched TelemetryClient service registration to Singleton.
- Added after build target to patch XML doc files with language attribute.
- Updated .NET Core references to 1.0.1.

## Version 1.0.0

[Stable 1.0.0 release](http://www.nuget.org/packages/Microsoft.ApplicationInsights.AspNetCore/1.0.0).
Supports .NET framework and [.NET Core](https://www.microsoft.com/net/core).

Features:
- request tracking
- exception tracking
- diagnostic tracing
- dependency collection (.NET framework only)
- performance counter collection (.NET framework only)
- adaptive sampling (.NET framework only)
- telemetry processors (.NET framework only)
- metrics stream (.NET framework only)

Depends on:
- [Application Insights Core 2.1.0 SDK](http://www.nuget.org/packages/Microsoft.ApplicationInsights/2.1.0)
- [AI Dependency Collector](http://www.nuget.org/packages/Microsoft.ApplicationInsights.DependencyCollector/2.1.0) (.NET framework only)
- [AI Performance Counter Collector](http://www.nuget.org/packages/Microsoft.ApplicationInsights.PerfCounterCollector/2.1.0) (.NET framework only)
- [AI Windows Server Telemetry Channel](http://www.nuget.org/packages/Microsoft.ApplicationInsights.WindowsServer.TelemetryChannel/2.1.0) (.NET framework only)

## Version 1.0.0-rc2-final

All the changes from [1.0.0-rc1-update4](https://github.com/Microsoft/ApplicationInsights-aspnetcore/releases/tag/v1.0.0-rc1-update4), including the following updates:
- Renaming: Microsoft.ApplicationInsights.AspNet is changed to Microsoft.ApplicationInsights.AspNetCore
- Runtime: Supports .NET Core CLI runtime. Does not support DNX runtime and the associated RC1 bits.
- Supports ASP.NET Core on .NET Core and the .NET Framework
- Dependencies are updated to the latest RC2 bits.
- Metrics Stream functionality is enabled by default in .NET Framework
- Install from [https://www.nuget.org/packages/Microsoft.ApplicationInsights.AspNetCore](https://www.nuget.org/packages/Microsoft.ApplicationInsights.AspNetCore)

## Version 1.0.0-rc1-update4

- Windows Server Telemetry Channel is enabled in full framework to send telemetry, and it uses Microsoft.ApplicationInsights.WindowsServer.TelemetryChannel, version: 2.1.0-beta3
- Diagnostic tracing using EventSource is enabled
- TelemetryConfiguration.Active is used as the default telemetry configuration
- Adaptive Sampling by default is enabled in full framework
- Using telemetry processors is enabled in full framework
- ApplicationInsightsServiceOptions is available to configure default adaptive sampling behavior
- ComponentVersionTelemetryInitializer is added, that reads the application version from project.json and assigns it to telemetry.Context.Component.Version
- All Microsoft.ApplicationInsights.* dependencies are updated to the latest version (2.1.0-beta3)

## Version 1.0.0-rc1-update3

- Update Application Insights Core dependency (Microsoft.ApplicationInsights) to the latest stable version (2.0.0).

## Version 1.0.0-rc1-update2

- Fix the dependencies of previously published NuGet package (v1.0.0-rc1-update1)

## Version 1.0.0-rc1-update1

- Support the latest version of Application Insights core sdk (2.0.0-beta4 or greater)
- Support dependency and performance counter collection in full framework (dnx 4.5.1)

## Version 1.0.0-rc1

- Support ASP.Net 5 RC1 release.
- Binaries are now strong name signed.

## Version 1.0.0-beta8

- Support Asp.Net 5 beta8

## Version 1.0.0-beta7

- Support ASP.Net5 Beta7
- Minor bug fixes

## Version 1.0.0-beta6

- Support ASP.Net 5 Beta6
- Updates to build infrastructure
- Switch to 1.1 version of Microsoft.ApplicationInsights API

## Version 1.0.0-beta5

- Support ASP.Net 5 Beta5
- Minor bug fixes
- Switch to 0.17 version of Microsoft.ApplicationInsights API

## Version 0.32.0-beta4

- Support dnxcore50 applications
- Change integration points with Visual Studio
- Minor bug fixes
- Switch to 0.16 version of Microsoft.ApplicationInsights API

## Version 0.31.0-beta4

- Fixed references to ASP.NET runtime packages.

## Version 0.30.0.1-beta

- Preview version of Application Insights. Supports only full framework. Will compile for core framework, but no events will be sent.
<|MERGE_RESOLUTION|>--- conflicted
+++ resolved
@@ -1,13 +1,10 @@
 # Changelog
 
 ## Version 2.3.0-beta2
-<<<<<<< HEAD
 - [Fixed race condition on dispose to close #651](https://github.com/Microsoft/ApplicationInsights-aspnetcore/pull/652)
-=======
 -Removed DomainNameRoleInstanceTelemetryInitializer as it is deprecated.
 -Reuse AzureWebAppRoleEnvironmentTelemetryInitializer from WindowsServer repo instead of outdated implementation in this repo.
 - Updated Web/Base SDK version dependency to 2.6.0-beta4
->>>>>>> 370633c6
 
 ## Version 2.3.0-beta1
 - Changed behavior for `TelemetryConfiguration.Active` and `TelemetryConfiguration` dependency injection singleton: with this version every WebHost has its own `TelemetryConfiguration` instance. Changes done for `TelemetryConfiguration.Active` do not affect telemetry reported by the SDK; use `TelemetryConfiguration` instance obtained through the dependency injection. [Fix NullReferenceException when sending http requests in scenario with multiple web hosts sharing the same process](https://github.com/Microsoft/ApplicationInsights-dotnet/issues/613)
