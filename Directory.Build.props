<?xml version="1.0" encoding="utf-8"?>
<Project xmlns="http://schemas.microsoft.com/developer/msbuild/2003">
    <!-- This file (Directory.Build.props) is automatically included by MSBuild into all projects in this solution.       -->
    <!-- It defines common build paths and infrastructure.                                                                -->
    <!-- Other products / repositories using the same build pattern will have their own copy of copy this file            -->

    <Import Project=".\GlobalStaticVersion.props" />

    <PropertyGroup>
        <!--  The common project structure looks like this:                                                               -->
        <!--  d:\DDGit\                                                                                                   -->
        <!--          ServiceFoo\                                                                                         -->
        <!--                  Bin\                                                                                        -->
        <!--                  Obj\                                                                                        -->
        <!--                  Packages\                                                                                   -->
        <!--                  Src\                                                                                        -->
        <!--                          .git\                                                                               -->
        <!--                          .nuget\                                                                             -->
        <!--                          Directory.Build.props (this file)                                                   -->
        <!--                          SomeProjectFolderA\                                                                 -->
        <!--                                  NuGet.config                                                                -->
        <!--                                  SomeProjectA.sln                                                            -->
        <!--                                  ...                                                                         -->
        <!--                          SomeProjectFolderB\                                                                 -->
        <!--                                  ...                                                                         -->
        <!--                          EnlistmentRoot.marker                                                               -->
        <!--          ServiceBar\                                                                                         -->
        <!--                  Bin\                                                                                        -->
        <!--                  Obj\                                                                                        -->
        <!--                  Packages\                                                                                   -->
        <!--                  Src\                                                                                        -->
        <!--                  ...                                                                                         -->
        <!--                                                                                                              -->        
        <!--  The Bin folder contains ALL build output.                                                                   -->
        <!--  The Obj folder contains all intermediate build files (like the obj folder).                                 -->
        <!--  The Packages folder contains ALL packages downloaded by NuGet.                                              -->
        <!--  The above folders contain NOTHING that is checked in (they are not checked in themselves).                  -->
        <!--  The Src folder contains EVERHYTHNG that is checked in and ALL that is checked in.                           -->
        <!--  No build output or temp files should end up in the Src folder! (barring a few *small* VS temporaries)       -->
        <!--                                                                                                              -->
        <!--  Src MUST contain the EnlistmentRoot.marker file which marks the EnlistmentRoot.                             -->        
        <!--  Src also contains the NuGet.config file which ensures that NuGet uses the NuGet.Packages folder.            -->

        <EnlistmentRoot>$([MSBuild]::GetDirectoryNameOfFileAbove($(MSBuildProjectDirectory), 'EnlistmentRoot.marker'))</EnlistmentRoot>

        <BinRoot>$(EnlistmentRoot)\..\bin</BinRoot>
        <BinRoot>$([System.IO.Path]::GetFullPath( $(BinRoot) ))</BinRoot>

        <RelativeOutputPathBase>$(MSBuildProjectDirectory.Substring($(EnlistmentRoot.Length)))</RelativeOutputPathBase>

        <BaseIntermediateOutputPath>$(EnlistmentRoot)\..\obj\$(MSBuildProjectName)</BaseIntermediateOutputPath>
        <BaseIntermediateOutputPath>$([System.IO.Path]::GetFullPath( $(BaseIntermediateOutputPath) ))</BaseIntermediateOutputPath>

        <Configuration Condition=" '$(Configuration)' == '' ">Debug</Configuration>

        <OutputPath>$(BinRoot)\$(Configuration)\$(RelativeOutputPathBase)</OutputPath>
        <OutputPath>$([System.IO.Path]::GetFullPath( $(OutputPath) ))\</OutputPath>

        <!-- Collect all NuGet packages in the same folder for convenience during testing -->
        <PackageOutputDir>$(BinRoot)\$(Configuration)\NuGet</PackageOutputDir>
        <PackageOutputPath>$(PackageOutputDir)</PackageOutputPath>

        <AppxPackageDir>$(OutputPath)</AppxPackageDir>

        <IntermediateOutputPath>$(BaseIntermediateOutputPath)\$(Configuration)\$(RelativeOutputPathBase)</IntermediateOutputPath>
        <IntermediateOutputPath>$([System.IO.Path]::GetFullPath( $(IntermediateOutputPath) ))\</IntermediateOutputPath>

        <SolutionDir Condition="$(SolutionDir) == '' Or $(SolutionDir) == '*Undefined*'">$(EnlistmentRoot)\</SolutionDir>

        <PackagesDir>$(EnlistmentRoot)\..\packages</PackagesDir>
        <PackagesDir>$([System.IO.Path]::GetFullPath( $(PackagesDir) ))</PackagesDir>

		    <MyGetPackageSource>https://www.myget.org/F/applicationinsights/api/v2</MyGetPackageSource>

        <PowerShellExe Condition=" '$(PowerShellExe)'=='' ">%WINDIR%\System32\WindowsPowerShell\v1.0\powershell.exe</PowerShellExe>
        
        <NugetVersionFilePath>$(MSBuildThisFileDirectory).nugetVersion</NugetVersionFilePath>
        <BuildNugetVersion Condition="Exists($(NugetVersionFilePath))">$([System.IO.File]::ReadAllText($(NugetVersionFilePath)))</BuildNugetVersion>

<<<<<<< HEAD
        <CoreSdkVersion>2.8.1</CoreSdkVersion>

=======
>>>>>>> 5661ec98
        <!-- Forces EventRegister target to generate ETW manifest file --> 
        <EtwManifestForceAll>true</EtwManifestForceAll>
        <EtwManifestOutDir>$(BinRoot)\$(Configuration)\ETW\</EtwManifestOutDir>
    </PropertyGroup>

    <PropertyGroup>
        <!-- Enable NuGet package restore during build -->
        <RestorePackages>true</RestorePackages>
        <RequireRestoreConsent>false</RequireRestoreConsent>
        
        <!-- Set the root namespace for all assemblies in this project hierarchy --> 
        <RootNamespace>Microsoft.ApplicationInsights</RootNamespace>
        
    </PropertyGroup>
    
  <!-- Generate AssemblyFileVersion and AssemblyVersion attributes. -->
  <PropertyGroup>
    <!-- Turn on dynamic assembly attribute generation -->
    <AssemblyAttributesPath>$(IntermediateOutputPath)\AssemblyInfo.g.cs</AssemblyAttributesPath>
    <GenerateAdditionalSources>true</GenerateAdditionalSources>
  </PropertyGroup>
  <ItemGroup>
    <!-- 
      AssemblyVersion and AssemblyFileVersion attributes are generated automatically for every build.
      NuGet package version is derived from AssemblyFileVersion.
    -->
    <AssemblyAttributes Include="AssemblyVersion">
      <_Parameter1>$(SemanticVersionMajor).$(SemanticVersionMinor).$(SemanticVersionPatch).0</_Parameter1>
    </AssemblyAttributes>
    <AssemblyAttributes Include="AssemblyFileVersion">
      <_Parameter1>$(SemanticVersionMajor).$(SemanticVersionMinor).$(SemanticVersionPatch).$(PreReleaseVersion)</_Parameter1>
    </AssemblyAttributes>
  </ItemGroup>
</Project><|MERGE_RESOLUTION|>--- conflicted
+++ resolved
@@ -77,11 +77,6 @@
         <NugetVersionFilePath>$(MSBuildThisFileDirectory).nugetVersion</NugetVersionFilePath>
         <BuildNugetVersion Condition="Exists($(NugetVersionFilePath))">$([System.IO.File]::ReadAllText($(NugetVersionFilePath)))</BuildNugetVersion>
 
-<<<<<<< HEAD
-        <CoreSdkVersion>2.8.1</CoreSdkVersion>
-
-=======
->>>>>>> 5661ec98
         <!-- Forces EventRegister target to generate ETW manifest file --> 
         <EtwManifestForceAll>true</EtwManifestForceAll>
         <EtwManifestOutDir>$(BinRoot)\$(Configuration)\ETW\</EtwManifestOutDir>
