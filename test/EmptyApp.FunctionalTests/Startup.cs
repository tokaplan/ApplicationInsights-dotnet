<<<<<<< HEAD
﻿using Xunit;
=======
﻿using System;
using System.Collections.Generic;
using System.Linq;
using System.Threading.Tasks;
using Microsoft.AspNetCore.Builder;
using Microsoft.AspNetCore.Http;
using Microsoft.Extensions.DependencyInjection;
using Microsoft.ApplicationInsights.AspNetCore.Extensions;
using Microsoft.Extensions.Configuration;
using Microsoft.Extensions.Configuration.Memory;
using Microsoft.ApplicationInsights.Channel;
using FunctionalTestUtils;
using Microsoft.ApplicationInsights;
using Microsoft.ApplicationInsights.DataContracts;
using Microsoft.AspNetCore.Diagnostics;
using Microsoft.AspNetCore.Http.Internal;
using Microsoft.AspNetCore.Mvc.Infrastructure;
>>>>>>> 81098967

[assembly: CollectionBehavior(DisableTestParallelization = true)]
namespace EmptyApp.FunctionalTests
{
    using System;
    using FunctionalTestUtils;
    using Microsoft.ApplicationInsights;
    using Microsoft.ApplicationInsights.AspNet.Extensions;
    using Microsoft.ApplicationInsights.Channel;
    using Microsoft.ApplicationInsights.DataContracts;
    using Microsoft.AspNet.Builder;
    using Microsoft.AspNet.Diagnostics;
    using Microsoft.AspNet.Http;
    using Microsoft.Extensions.Configuration;
    using Microsoft.Extensions.DependencyInjection;

    public class Startup
    {
        // For more information on how to configure your application, visit http://go.microsoft.com/fwlink/?LinkID=398940
        public void ConfigureServices(IServiceCollection services)
        {
            services.AddSingleton<IHttpContextAccessor, HttpContextAccessor>();
            services.AddSingleton<IActionContextAccessor, ActionContextAccessor>();
            services.AddSingleton<ITelemetryChannel>(new BackTelemetryChannel());

            var builder = new ConfigurationBuilder();
            builder.AddApplicationInsightsSettings(instrumentationKey: "Foo");
            services.AddApplicationInsightsTelemetry(builder.Build());
        }

        public void Configure(IApplicationBuilder app)
        {
            app.UseApplicationInsightsRequestTelemetry();
            app.UseDeveloperExceptionPage();
            app.UseApplicationInsightsExceptionTelemetry();

            app.Use(next =>
            {
                return async context =>
                {
                    if (context.Request.GetUri().ToString().Contains("Exception"))
                    {
                        throw new InvalidOperationException();
                    }
                    else if (context.Request.GetUri().PathAndQuery == "/")
                    {
                        await context.Response.WriteAsync("Hello!");
                    }
                    else if (context.Request.GetUri().ToString().Contains("Mixed"))
                    {
                        TelemetryClient telemetryClient = (TelemetryClient)context.RequestServices.GetService(typeof(TelemetryClient));
                        telemetryClient.TrackEvent("GetContact");
                        telemetryClient.TrackMetric("ContactFile", 1);
                        telemetryClient.TrackTrace("Fetched contact details.", SeverityLevel.Information);
                        await context.Response.WriteAsync("Hello!");
                    }
                    else
                    {
                        await next(context);
                    }
                };
            });
        }
    }
}<|MERGE_RESOLUTION|>--- conflicted
+++ resolved
@@ -1,6 +1,3 @@
-<<<<<<< HEAD
-﻿using Xunit;
-=======
 ﻿using System;
 using System.Collections.Generic;
 using System.Linq;
@@ -18,22 +15,6 @@
 using Microsoft.AspNetCore.Diagnostics;
 using Microsoft.AspNetCore.Http.Internal;
 using Microsoft.AspNetCore.Mvc.Infrastructure;
->>>>>>> 81098967
-
-[assembly: CollectionBehavior(DisableTestParallelization = true)]
-namespace EmptyApp.FunctionalTests
-{
-    using System;
-    using FunctionalTestUtils;
-    using Microsoft.ApplicationInsights;
-    using Microsoft.ApplicationInsights.AspNet.Extensions;
-    using Microsoft.ApplicationInsights.Channel;
-    using Microsoft.ApplicationInsights.DataContracts;
-    using Microsoft.AspNet.Builder;
-    using Microsoft.AspNet.Diagnostics;
-    using Microsoft.AspNet.Http;
-    using Microsoft.Extensions.Configuration;
-    using Microsoft.Extensions.DependencyInjection;
 
     public class Startup
     {
