--- conflicted
+++ resolved
@@ -1,24 +1,9 @@
-<<<<<<< HEAD
-﻿using Xunit;
-=======
 ﻿using FunctionalTestUtils;
 using Microsoft.ApplicationInsights.Channel;
 using Microsoft.AspNetCore.Builder;
 using Microsoft.AspNetCore.Hosting;
 using Microsoft.Extensions.Configuration;
 using Microsoft.Extensions.DependencyInjection;
->>>>>>> 81098967
-
-[assembly: CollectionBehavior(DisableTestParallelization = true)]
-namespace SampleWebAPIIntegration
-{
-    using System;
-    using FunctionalTestUtils;
-    using Microsoft.ApplicationInsights.Channel;
-    using Microsoft.AspNet.Builder;
-    using Microsoft.AspNet.Hosting;
-    using Microsoft.Extensions.Configuration;
-    using Microsoft.Extensions.DependencyInjection;
 
     public class Startup
     {
