﻿{
<<<<<<< HEAD
    "webroot": "wwwroot",
    "version": "1.0.0-*",
    "dependencies": {
        "Microsoft.AspNet.Server.IIS": "1.0.0-*",
        "Microsoft.AspNet.Mvc": "6.0.0-*",
        "Microsoft.ApplicationInsights.AspNet": "0.32.0-beta4",
        "Microsoft.Framework.ConfigurationModel.Json": "1.0.0-*",
    },
    "frameworks": {
        "aspnet50": { },
        "aspnetcore50": { }
    },
    "bundleExclude": [
        "node_modules",
        "bower_components",
        "**.kproj",
        "**.user",
        "**.vspscc"
    ],
    "exclude": [
        "wwwroot",
        "node_modules",
        "bower_components"
    ]
=======
  "webroot": "wwwroot",
  "version": "1.0.0-*",
  "dependencies": {
    "Microsoft.AspNet.Server.IIS": "1.0.0-beta3",
    "Microsoft.AspNet.Mvc": "6.0.0-beta3",
    "Microsoft.ApplicationInsights.AspNet": "0.32.0-beta4",
    "Microsoft.Framework.ConfigurationModel.Json": "1.0.0-beta3",
  },
  "frameworks": {
    "aspnet50": { },
    "aspnetcore50": { }
  },
  "bundleExclude": [
    "node_modules",
    "bower_components",
    "**.kproj",
    "**.user",
    "**.vspscc"
  ],
  "exclude": [
    "wwwroot",
    "node_modules",
    "bower_components"
  ]
>>>>>>> b739e72d
}<|MERGE_RESOLUTION|>--- conflicted
+++ resolved
@@ -1,12 +1,11 @@
 ﻿{
-<<<<<<< HEAD
     "webroot": "wwwroot",
     "version": "1.0.0-*",
     "dependencies": {
         "Microsoft.AspNet.Server.IIS": "1.0.0-*",
         "Microsoft.AspNet.Mvc": "6.0.0-*",
-        "Microsoft.ApplicationInsights.AspNet": "0.32.0-beta4",
-        "Microsoft.Framework.ConfigurationModel.Json": "1.0.0-*",
+        "Microsoft.ApplicationInsights.AspNet": "1.0.0-beta5",
+        "Microsoft.Framework.Configuration.Json": "1.0.0-*",
     },
     "frameworks": {
         "aspnet50": { },
@@ -24,30 +23,4 @@
         "node_modules",
         "bower_components"
     ]
-=======
-  "webroot": "wwwroot",
-  "version": "1.0.0-*",
-  "dependencies": {
-    "Microsoft.AspNet.Server.IIS": "1.0.0-beta3",
-    "Microsoft.AspNet.Mvc": "6.0.0-beta3",
-    "Microsoft.ApplicationInsights.AspNet": "0.32.0-beta4",
-    "Microsoft.Framework.ConfigurationModel.Json": "1.0.0-beta3",
-  },
-  "frameworks": {
-    "aspnet50": { },
-    "aspnetcore50": { }
-  },
-  "bundleExclude": [
-    "node_modules",
-    "bower_components",
-    "**.kproj",
-    "**.user",
-    "**.vspscc"
-  ],
-  "exclude": [
-    "wwwroot",
-    "node_modules",
-    "bower_components"
-  ]
->>>>>>> b739e72d
 }