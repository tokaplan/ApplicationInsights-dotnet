﻿namespace FunctionalTestUtils
{
    using System;
    using System.Diagnostics;
    using System.Linq;
    using System.Net.Http;
    using System.Reflection;
    using System.Threading;
    using Microsoft.ApplicationInsights.DataContracts;
<<<<<<< HEAD
    using Microsoft.ApplicationInsights.Extensibility;
    using Microsoft.Extensions.DependencyInjection;
#if dnx451
=======
    using Xunit;
#if NET451
>>>>>>> 81098967
    using System.Net;
    using Microsoft.ApplicationInsights.Extensibility.PerfCounterCollector;
#endif
    using Xunit;

    public abstract class TelemetryTestsBase
    {
        protected const int TestTimeoutMs = 10000;

        public void ValidateBasicRequest(InProcessServer server, string requestPath, RequestTelemetry expected)
        {
            DateTimeOffset testStart = DateTimeOffset.Now;
            var timer = Stopwatch.StartNew();

            var httpClientHandler = new HttpClientHandler();
            httpClientHandler.UseDefaultCredentials = true;

            var httpClient = new HttpClient(httpClientHandler, true);
            var task = httpClient.GetAsync(server.BaseHost + requestPath);
            task.Wait(TestTimeoutMs);
            var result = task.Result;

            var actual = server.BackChannel.Buffer.OfType<RequestTelemetry>().Single();

            timer.Stop();
            Assert.Equal(expected.ResponseCode, actual.ResponseCode);
            Assert.Equal(expected.Name, actual.Name);
            Assert.Equal(expected.Success, actual.Success);
            Assert.Equal(expected.Url, actual.Url);
            Assert.InRange<DateTimeOffset>(actual.Timestamp, testStart, DateTimeOffset.Now);
            Assert.True(actual.Duration < timer.Elapsed, "duration");
            Assert.Equal(expected.HttpMethod, actual.HttpMethod);
            Assert.True(actual.Context.Component.Version.StartsWith("1.0.0"));
        }

        public void ValidateBasicException(InProcessServer server, string requestPath, ExceptionTelemetry expected)
        {
            DateTimeOffset testStart = DateTimeOffset.Now;
            var httpClientHandler = new HttpClientHandler();
            httpClientHandler.UseDefaultCredentials = true;

            var httpClient = new HttpClient(httpClientHandler, true);
            var task = httpClient.GetAsync(server.BaseHost + requestPath);
            task.Wait(TestTimeoutMs);
            var result = task.Result;

            var actual = server.BackChannel.Buffer.OfType<ExceptionTelemetry>().Single();

            Assert.Equal(expected.Exception.GetType(), actual.Exception.GetType());
            Assert.NotEmpty(actual.Exception.StackTrace);
            Assert.Equal(actual.HandledAt, actual.HandledAt);
            Assert.NotEmpty(actual.Context.Operation.Name);
            Assert.NotEmpty(actual.Context.Operation.Id);
            Assert.True(actual.Context.Component.Version.StartsWith("1.0.0"));
        }

<<<<<<< HEAD
#if dnx451
        public void ValidateBasicDependency(string assemblyName, string requestPath)
        {
            using (InProcessServer server = new InProcessServer(assemblyName))
            {
                DependencyTelemetry expected = new DependencyTelemetry();
                expected.Name = server.BaseHost + requestPath;
                expected.ResultCode = "200";
                expected.Success = true;
=======
#if NET451
        public void ValidateBasicDependency(InProcessServer server, string requestPath, DependencyTelemetry expected)
        {
            DateTimeOffset testStart = DateTimeOffset.Now;
            var timer = Stopwatch.StartNew();
            var httpClientHandler = new HttpClientHandler();
            httpClientHandler.UseDefaultCredentials = true;

            var httpClient = new HttpClient(httpClientHandler, true);
            var task = httpClient.GetAsync(server.BaseHost + requestPath);
            task.Wait(TestTimeoutMs);
            var result = task.Result;
>>>>>>> 81098967

                DateTimeOffset testStart = DateTimeOffset.Now;
                var timer = Stopwatch.StartNew();
                var httpClient = new HttpClient();
                var task = httpClient.GetAsync(server.BaseHost + requestPath);
                task.Wait(TestTimeoutMs);
                var result = task.Result;

                var actual = server.BackChannel.Buffer.OfType<DependencyTelemetry>().Single();
                timer.Stop();

                Assert.Equal(expected.Name, actual.Name);
                Assert.Equal(expected.Success, actual.Success);
                Assert.Equal(expected.ResultCode, actual.ResultCode);
            }
        }

        public void ValidatePerformanceCountersAreCollected(string assemblyName)
        {
            using (var server = new InProcessServer(assemblyName))
            {
                // Reconfigure the PerformanceCollectorModule timer.
                Type perfModuleType = typeof(PerformanceCollectorModule);
                PerformanceCollectorModule perfModule = (PerformanceCollectorModule)server.ApplicationServices.GetServices<ITelemetryModule>().FirstOrDefault(m => m.GetType() == perfModuleType);
                FieldInfo timerField = perfModuleType.GetField("timer", BindingFlags.NonPublic | BindingFlags.Instance);
                var timer = timerField.GetValue(perfModule);
                timerField.FieldType.InvokeMember("ScheduleNextTick", BindingFlags.InvokeMethod | BindingFlags.Public | BindingFlags.Instance, null, timer, new object[] { TimeSpan.FromMilliseconds(10) });

                DateTime timeout = DateTime.Now.AddSeconds(10);
                int numberOfCountersSent = 0;
                do
                {
                    Thread.Sleep(1000);
                    numberOfCountersSent = server.BackChannel.Buffer.OfType<PerformanceCounterTelemetry>().Distinct().Count();
                } while (numberOfCountersSent == 0 && DateTime.Now < timeout);

                Assert.True(numberOfCountersSent > 0);
            }
        }
#endif
    }
}<|MERGE_RESOLUTION|>--- conflicted
+++ resolved
@@ -7,14 +7,8 @@
     using System.Reflection;
     using System.Threading;
     using Microsoft.ApplicationInsights.DataContracts;
-<<<<<<< HEAD
-    using Microsoft.ApplicationInsights.Extensibility;
-    using Microsoft.Extensions.DependencyInjection;
-#if dnx451
-=======
     using Xunit;
 #if NET451
->>>>>>> 81098967
     using System.Net;
     using Microsoft.ApplicationInsights.Extensibility.PerfCounterCollector;
 #endif
@@ -71,9 +65,8 @@
             Assert.True(actual.Context.Component.Version.StartsWith("1.0.0"));
         }
 
-<<<<<<< HEAD
-#if dnx451
-        public void ValidateBasicDependency(string assemblyName, string requestPath)
+#if NET451
+        public void ValidateBasicDependency(InProcessServer server, string requestPath, DependencyTelemetry expected)
         {
             using (InProcessServer server = new InProcessServer(assemblyName))
             {
@@ -81,20 +74,6 @@
                 expected.Name = server.BaseHost + requestPath;
                 expected.ResultCode = "200";
                 expected.Success = true;
-=======
-#if NET451
-        public void ValidateBasicDependency(InProcessServer server, string requestPath, DependencyTelemetry expected)
-        {
-            DateTimeOffset testStart = DateTimeOffset.Now;
-            var timer = Stopwatch.StartNew();
-            var httpClientHandler = new HttpClientHandler();
-            httpClientHandler.UseDefaultCredentials = true;
-
-            var httpClient = new HttpClient(httpClientHandler, true);
-            var task = httpClient.GetAsync(server.BaseHost + requestPath);
-            task.Wait(TestTimeoutMs);
-            var result = task.Result;
->>>>>>> 81098967
 
                 DateTimeOffset testStart = DateTimeOffset.Now;
                 var timer = Stopwatch.StartNew();
