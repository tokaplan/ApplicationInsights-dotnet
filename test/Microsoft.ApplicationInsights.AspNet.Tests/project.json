--- conflicted
+++ resolved
@@ -1,6 +1,5 @@
 {
   "dependencies": {
-<<<<<<< HEAD
     "Microsoft.ApplicationInsights.AspNet": "1.0.0-beta5",
     "Microsoft.AspNet.FeatureModel": "1.0.0-beta5-*",
     "Microsoft.AspNet.Http": "1.0.0-beta5-*",
@@ -17,40 +16,12 @@
     "ef": "EntityFramework.Commands",
     "test": "xunit.runner.aspnet"
   },
-    "frameworks": {
-        "dnx451": { },
-        "dnxcore50": {
-            "compilationOptions": {
-                "define": [ "dnxcore50" ]
-            }
-        }
-=======
-    "Microsoft.ApplicationInsights.AspNet": "0.32.0-beta4",
-    "Microsoft.AspNet.FeatureModel": "1.0.0-beta4-*",
-    "Microsoft.AspNet.Http": "1.0.0-beta4-*",
-    "Microsoft.AspNet.Http.Extensions": "1.0.0-beta4-*",
-    "Microsoft.AspNet.Hosting": "1.0.0-beta4-*",
-    "Microsoft.AspNet.Mvc.Core": "6.0.0-beta4-*",
-    "Microsoft.Framework.Logging": "1.0.0-beta4-*",
-    "Microsoft.Framework.ConfigurationModel.Json": "1.0.0-beta4-*",
-    "xunit": "2.1.0-*",
-    "xunit.runner.dnx": "2.1.0-*",
-    "xunit.runner.visualstudio": "2.1.0-*"
-  },
-  "commands": {
-    "test": "xunit.runner.dnx"
-  },
   "frameworks": {
-    "dnx451": {
-      "dependencies": {
-        "System.Runtime": "4.0.20-beta-*"
-      }
-    },
+    "dnx451": { },
     "dnxcore50": {
       "compilationOptions": {
         "define": [ "dnxcore50" ]
       }
->>>>>>> b739e72d
     }
   }
 }