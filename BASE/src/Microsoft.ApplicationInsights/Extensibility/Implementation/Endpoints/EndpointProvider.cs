--- conflicted
+++ resolved
@@ -130,9 +130,6 @@
         /// <returns>A dictionary parsed from the input connection string.</returns>
         internal static IDictionary<string, string> ParseConnectionString(string connectionString)
         {
-<<<<<<< HEAD
-            return ConfigStringParser.Parse(connectionString, configName: "Connection String");
-=======
             try
             {
                 return ConfigStringParser.Parse(connectionString);
@@ -143,7 +140,6 @@
                 CoreEventSource.Log.ConnectionStringParseError(message);
                 throw new ArgumentException(message, ex);
             }
->>>>>>> bb6ef9e9
         }
 
         /// <summary>
