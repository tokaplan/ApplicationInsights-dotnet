--- conflicted
+++ resolved
@@ -16,11 +16,7 @@
     {
         private readonly TraceSourceForEventSource traceSource = new TraceSourceForEventSource(EventLevel.Error);
         private readonly DefaultTraceListener listener = new DefaultTraceListener();
-<<<<<<< HEAD
-        
-=======
 
->>>>>>> bd72b193
         private string logFileName;
         private string logFilePath;
 
