--- conflicted
+++ resolved
@@ -3,11 +3,8 @@
     using System;
     using System.Collections;
     using System.Collections.Generic;
-<<<<<<< HEAD
+    using System.Diagnostics.CodeAnalysis;
     using System.Threading;
-=======
-    using System.Diagnostics.CodeAnalysis;
->>>>>>> 67ebd6d4
     using System.Threading.Tasks;
     using Microsoft.ApplicationInsights.Channel;
     using Microsoft.ApplicationInsights.Extensibility;
