<Project Sdk="Microsoft.NET.Sdk">
  <Import Project="$([MSBuild]::GetDirectoryNameOfFileAbove($(MSBuildProjectDirectory), 'Test.props'))\Test.props" />
  <Import Project="$([MSBuild]::GetDirectoryNameOfFileAbove($(MSBuildThisFileDirectory), NetCore.props))\NetCore.props" />  
  
  <PropertyGroup>
    <GenerateDocumentationFile>true</GenerateDocumentationFile>
    <AssemblyName>Microsoft.AI.WindowsServer.NetCore.Tests</AssemblyName>
    <PackageId>Microsoft.AI.WindowsServer.NetCore.Tests</PackageId>
    <GenerateRuntimeConfigurationFiles>true</GenerateRuntimeConfigurationFiles>
    <AutoGenerateBindingRedirects>true</AutoGenerateBindingRedirects>
    <GenerateBindingRedirectsOutputType>true</GenerateBindingRedirectsOutputType>
    <RootNamespace>Microsoft.ApplicationInsights.Tests</RootNamespace>
    <TargetFramework>netcoreapp2.1</TargetFramework>
  </PropertyGroup>

  <PropertyGroup Condition="'$(Configuration)|$(Platform)'=='Release|AnyCPU'">
    <NoWarn>1701;1702;1705;1591</NoWarn>
    <DefineConstants>TRACE;RELEASE;NETCORE;NETCOREAPP1_0</DefineConstants>
  </PropertyGroup>

  <PropertyGroup Condition="'$(Configuration)|$(Platform)'=='Debug|AnyCPU'">
    <NoWarn>1701;1702;1705;1591</NoWarn>
    <DefineConstants>TRACE;DEBUG;NETCORE;NETCOREAPP1_0</DefineConstants>
  </PropertyGroup>

  <ItemGroup>
<<<<<<< HEAD
    <PackageReference Include="Microsoft.ApplicationInsights" Version="2.11.0" />
=======
    <PackageReference Include="Microsoft.ApplicationInsights" Version="2.12.0-beta1-build4530" />
>>>>>>> 763d8b9d
    <PackageReference Include="Microsoft.AspNetCore.Hosting.Abstractions" Version="1.1.2" />
    <PackageReference Include="Microsoft.AspNetCore.Server.Kestrel" Version="1.1.2" />
    <PackageReference Include="Microsoft.NET.Test.Sdk" Version="16.1.0" />
    <PackageReference Include="MSTest.TestAdapter" Version="1.4.0" />
    <PackageReference Include="MSTest.TestFramework" Version="1.4.0" />
    <PackageReference Include="NETStandard.HttpListener" Version="1.0.2" />
    <PackageReference Include="StyleCop.Analyzers" Version="1.0.2" />
    <PackageReference Include="System.Diagnostics.StackTrace" Version="4.3.0" />
    <PackageReference Include="xunit.abstractions" Version="2.0.1" />
    <PackageReference Include="xunit.assert" Version="2.3.1" />
    <PackageReference Include="xunit.core" Version="2.3.1" />
    <PackageReference Include="xunit.extensibility.core" Version="2.3.1" />
    <PackageReference Include="xunit.extensibility.execution" Version="2.3.1" />
  </ItemGroup>

  <ItemGroup>
    <Folder Include="Properties\" />
  </ItemGroup>

  <ItemGroup>
    <ProjectReference Include="..\WindowsServer\WindowsServer.csproj" />
  </ItemGroup>

  <Import Project="..\..\TestFramework\Shared\TestFramework.Shared.projitems" Label="Shared" />

  <Import Project="..\WindowsServer.Shared.Tests\WindowsServer.Shared.Tests.projitems" Label="Shared" />

</Project><|MERGE_RESOLUTION|>--- conflicted
+++ resolved
@@ -24,11 +24,7 @@
   </PropertyGroup>
 
   <ItemGroup>
-<<<<<<< HEAD
-    <PackageReference Include="Microsoft.ApplicationInsights" Version="2.11.0" />
-=======
     <PackageReference Include="Microsoft.ApplicationInsights" Version="2.12.0-beta1-build4530" />
->>>>>>> 763d8b9d
     <PackageReference Include="Microsoft.AspNetCore.Hosting.Abstractions" Version="1.1.2" />
     <PackageReference Include="Microsoft.AspNetCore.Server.Kestrel" Version="1.1.2" />
     <PackageReference Include="Microsoft.NET.Test.Sdk" Version="16.1.0" />
