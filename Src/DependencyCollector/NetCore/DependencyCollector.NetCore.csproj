--- conflicted
+++ resolved
@@ -25,12 +25,8 @@
   </PropertyGroup>
 
   <ItemGroup>
-<<<<<<< HEAD
-    <PackageReference Include="Microsoft.ApplicationInsights" Version="2.6.1" />
+    <PackageReference Include="Microsoft.ApplicationInsights" Version="2.6.4" />
     <PackageReference Include="MicroBuild.Core" Version="0.3.0" />
-=======
-    <PackageReference Include="Microsoft.ApplicationInsights" Version="2.6.4" />
->>>>>>> 193a1504
     <PackageReference Include="Microsoft.Extensions.DiagnosticAdapter" Version="1.1.0" />
     <PackageReference Include="Microsoft.Extensions.PlatformAbstractions" Version="1.1.0" />
     <PackageReference Include="StyleCop.Analyzers" Version="1.0.2" />
