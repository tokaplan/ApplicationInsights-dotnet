﻿namespace Microsoft.ApplicationInsights.Common
{
    using System;
    using System.Collections.Concurrent;
    using System.Globalization;
    using System.IO;
    using System.Net;
    using System.Threading.Tasks;
    using Extensibility;
    using Extensibility.Implementation.Tracing;
#if NETCORE
    using System.Net.Http;
#endif

    /// <summary>
    /// A store for instrumentation App Ids. This makes sure we don't query the public endpoint to find an app Id for the same instrumentation key more than once.
    /// </summary>
    internal class CorrelationIdLookupHelper : ICorrelationIdLookupHelper
    {
        /// <summary>
        /// Max number of app ids to cache.
        /// </summary>
        private const int MAXSIZE = 100;

        // For now we have decided to go with not waiting to retrieve the app Id, instead we just cache it on retrieval.
        // This means the initial few attempts to get correlation id might fail and the initial telemetry sent might be missing such data.
        // However, once it is in the cache - subsequent telemetry should contain this data. 
        private const int GetAppIdTimeout = 0; // milliseconds

        private const string CorrelationIdFormat = "cid-v1:{0}";

        private const string AppIdQueryApiRelativeUriFormat = "api/profiles/{0}/appId";

        // We have arbitrarily chosen 5 second delay between trying to get app Id once we get a failure while trying to get it. 
        // This is to throttle tries between failures to safeguard against performance hits. The impact would be that telemetry generated during this interval would not have x-component correlation id.
        private readonly TimeSpan intervalBetweenFailedRetries = TimeSpan.FromSeconds(30);

        private Uri endpointAddress;

        private ConcurrentDictionary<string, string> knownCorrelationIds = new ConcurrentDictionary<string, string>();

        // Stores failed instrumentation keys along with the time we tried to retrieve them.
        private ConcurrentDictionary<string, FailedResult> failingInstrumenationKeys = new ConcurrentDictionary<string, FailedResult>();

        private Func<string, Task<string>> provideAppId;

        /// <summary>
        /// Initializes a new instance of the <see cref="CorrelationIdLookupHelper" /> class mostly to be used by the test classes to provide an override for fetching appId logic.
        /// </summary>
        /// <param name="appIdProviderMethod">The delegate to be called to fetch the appId.</param>
        public CorrelationIdLookupHelper(Func<string, Task<string>> appIdProviderMethod)
        {
            if (appIdProviderMethod == null)
            {
                throw new ArgumentNullException(nameof(appIdProviderMethod));
            }

            this.provideAppId = appIdProviderMethod;
        }

        /// <summary>
        /// Initializes a new instance of the <see cref="CorrelationIdLookupHelper" /> class.
        /// </summary>
        /// <param name="endpointAddress">Endpoint that is to be used to fetch appId.</param>
        public CorrelationIdLookupHelper(string endpointAddress)
        {
            if (string.IsNullOrEmpty(endpointAddress))
            {
                throw new ArgumentNullException(nameof(endpointAddress));
            }

            Uri endpointUri = new Uri(endpointAddress);

            // Get the base URI, so that we can append the known relative segments to it.
            this.endpointAddress = new Uri(endpointUri.AbsoluteUri.Substring(0, endpointUri.AbsoluteUri.Length - endpointUri.LocalPath.Length));

            this.provideAppId = this.FetchAppIdFromService;
        }

        /// <summary>
        /// Retrieves the correlation id corresponding to a given instrumentation key.
        /// </summary>
        /// <param name="instrumentationKey">Instrumentation key string.</param>
        /// <param name="correlationId">AppId corresponding to the provided instrumentation key.</param>
        /// <returns>true if correlationId was successfully retrieved; false otherwise.</returns>
        public bool TryGetXComponentCorrelationId(string instrumentationKey, out string correlationId)
        {
            if (string.IsNullOrEmpty(instrumentationKey))
            {
                // This method cannot throw - it's a Try... method. We cannot proceed any further.
                correlationId = string.Empty;
                return false;
            }

            var found = this.knownCorrelationIds.TryGetValue(instrumentationKey, out correlationId);

            if (found)
            {
                return true;
            }
            else
            {
                // Simplistic cleanup to guard against this becoming a memory hog.
                if (this.knownCorrelationIds.Keys.Count >= MAXSIZE)
                {
                    this.knownCorrelationIds.Clear();
                }

                try
                {
                    FailedResult lastFailedResult;
                    if (this.failingInstrumenationKeys.TryGetValue(instrumentationKey, out lastFailedResult))
                    {
                        if (!lastFailedResult.ShouldRetry || DateTime.UtcNow - lastFailedResult.FailureTime <= this.intervalBetweenFailedRetries)
                        {
                            // We tried not too long ago and failed to retrieve app Id for this instrumentation key from breeze. Let wait a while before we try again. For now just report failure.
                            correlationId = string.Empty;
                            return false;
                        }
                    }

                    // We wait for <getAppIdTimeout> seconds (which is 0 at this point) to retrieve the appId. If retrieved during that time, we return success setting the correlation id.
                    // If we are still waiting on the result beyond the timeout - for this particular call we return the failure but queue a task continuation for it to be cached for next time.
                    Task<string> getAppIdTask = this.provideAppId(instrumentationKey.ToLowerInvariant());           
                    if (getAppIdTask.Wait(GetAppIdTimeout))
                    {
                        this.GenerateCorrelationIdAndAddToDictionary(instrumentationKey, getAppIdTask.Result);
                        correlationId = this.knownCorrelationIds[instrumentationKey];
                        return true;
                    }
                    else
                    {
                        getAppIdTask.ContinueWith((appId) =>
                        {
                            try
                            {
                                this.GenerateCorrelationIdAndAddToDictionary(instrumentationKey, appId.Result);
                            }
                            catch (AggregateException ex)
                            {
                                ex.Flatten();
                                if (ex.InnerExceptions != null && ex.InnerExceptions.Count > 0 && ex.InnerExceptions[0] != null)
                                {
                                    this.RegisterFailure(instrumentationKey, ex.InnerExceptions[0]);
                                }
                                else
                                {
                                    this.RegisterFailure(instrumentationKey, ex);
                                }
                            }
                            catch (Exception ex)
                            {
                                this.RegisterFailure(instrumentationKey, ex);
                            }
                        });

                        return false;
                    }
                }
                catch (AggregateException ex)
                {
                    ex.Flatten();
                    if (ex.InnerExceptions != null && ex.InnerExceptions.Count > 0 && ex.InnerExceptions[0] != null)
                    {
                        this.RegisterFailure(instrumentationKey, ex.InnerExceptions[0]);
                    }
                    else
                    {
                        this.RegisterFailure(instrumentationKey, ex);
                    }

                    correlationId = string.Empty;
                    return false;
                }
                catch (Exception ex)
                {
                    this.RegisterFailure(instrumentationKey, ex);

                    correlationId = string.Empty;
                    return false;
                }
            }
        }

        private void GenerateCorrelationIdAndAddToDictionary(string ikey, string appId)
        {
            if (appId != null)
            {
                this.knownCorrelationIds[ikey] = string.Format(CultureInfo.InvariantCulture, CorrelationIdFormat, appId);
            }
        }

#if !NET40
        
        /// <summary>
        /// Retrieves the app id given the instrumentation key.
        /// </summary>
        /// <param name="instrumentationKey">Instrumentation key for which app id is to be retrieved.</param>
        /// <returns>App id.</returns>
        private async Task<string> FetchAppIdFromService(string instrumentationKey)
        {
            try
            {
#if !NETCORE
                SdkInternalOperationsMonitor.Enter();
#endif
                Uri appIdEndpoint = this.GetAppIdEndPointUri(instrumentationKey);
#if !NETCORE
                WebRequest request = WebRequest.Create(appIdEndpoint);
                request.Method = "GET";

                using (HttpWebResponse response = (HttpWebResponse)await request.GetResponseAsync().ConfigureAwait(false))
                using (StreamReader reader = new StreamReader(response.GetResponseStream()))
                {
                    return await reader.ReadToEndAsync();
                }
#else
                using (HttpClient client = new HttpClient())
                {
                    return await client.GetStringAsync(appIdEndpoint).ConfigureAwait(false);
                }
#endif
            }
            finally
            {
#if !NETCORE
                SdkInternalOperationsMonitor.Exit();
#endif
            }
        }
#else
        /// <summary>
        /// Retrieves the app id given the instrumentation key.
        /// </summary>
        /// <param name="instrumentationKey">Instrumentation key for which app id is to be retrieved.</param>
        /// <returns>App id.</returns>
        private Task<string> FetchAppIdFromService(string instrumentationKey)
<<<<<<< HEAD
        {
=======
        {            
>>>>>>> 2c4cb587
            return Task.Factory.StartNew(() =>
            {
                try
                {
                    SdkInternalOperationsMonitor.Enter();

                    Uri appIdEndpoint = this.GetAppIdEndPointUri(instrumentationKey);

                    WebRequest request = WebRequest.Create(appIdEndpoint);
                    request.Method = "GET";

                    using (HttpWebResponse response = (HttpWebResponse)request.GetResponse())
                    {
                        using (StreamReader reader = new StreamReader(response.GetResponseStream()))
                        {
                            return reader.ReadToEnd();
                        }
                    }
                }
                catch (Exception ex)
                {
<<<<<<< HEAD
                    AppMapCorrelationEventSource.Log.FetchAppIdFailed(this.GetExceptionDetailString(ex));
=======
                    CrossComponentCorrelationEventSource.Log.FetchAppIdFailed(this.GetExceptionDetailString(ex));
>>>>>>> 2c4cb587
                    return null;
                }
                finally
                {
                    SdkInternalOperationsMonitor.Exit();
                }
            });
        }
#endif
        /// <summary>
        /// Strips off any relative path at the end of the base URI and then appends the known relative path to get the app id uri.
        /// </summary>
        /// <param name="instrumentationKey">AI resource's instrumentation key.</param>
        /// <returns>Computed Uri.</returns>
        private Uri GetAppIdEndPointUri(string instrumentationKey)
        {
            return new Uri(this.endpointAddress, string.Format(CultureInfo.InvariantCulture, AppIdQueryApiRelativeUriFormat, instrumentationKey));
        }

        /// <summary>
        /// Registers failure for further action in future.
        /// </summary>
        /// <param name="instrumentationKey">Instrumentation key for which the failure occurred.</param>
        /// <param name="ex">Exception indicating failure.</param>
        private void RegisterFailure(string instrumentationKey, Exception ex)
        {
<<<<<<< HEAD
#if !NETCORE
            var ae = ex as AggregateException;

            if (ae != null)
            {
                ae = ae.Flatten();
                if (ae.InnerException != null)
                {
                    this.RegisterFailure(instrumentationKey, ae.InnerException);
                    return;
                }
            }

=======
>>>>>>> 2c4cb587
            var webException = ex as WebException;
            if (webException != null)
            {
                this.failingInstrumenationKeys[instrumentationKey] = new FailedResult(
                    DateTime.UtcNow,
                    ((HttpWebResponse)webException.Response).StatusCode);
            }
            else
            {
<<<<<<< HEAD
#endif
                this.failingInstrumenationKeys[instrumentationKey] = new FailedResult(DateTime.UtcNow);
#if !NETCORE
            }
#endif

            AppMapCorrelationEventSource.Log.FetchAppIdFailed(this.GetExceptionDetailString(ex));
=======
                this.failingInstrumenationKeys[instrumentationKey] = new FailedResult(DateTime.UtcNow);
            }

            CrossComponentCorrelationEventSource.Log.FetchAppIdFailed(this.GetExceptionDetailString(ex));
>>>>>>> 2c4cb587
        }

        private string GetExceptionDetailString(Exception ex)
        {
            var ae = ex as AggregateException;
            if (ae != null)
            {
                return ae.Flatten().InnerException.ToInvariantString();
            }

            return ex.ToInvariantString();
        }

        /// <summary>
        /// Structure that represents a failed fetch app Id call.
        /// </summary>
        private class FailedResult
        {
            /// <summary>
            /// Initializes a new instance of the <see cref="FailedResult" /> class.
            /// </summary>
            /// <param name="failureTime">Time when the failure occurred.</param>
            /// <param name="failureCode">Failure response code.</param>
            public FailedResult(DateTime failureTime, HttpStatusCode failureCode)
            {
                this.FailureTime = failureTime;
                this.FailureCode = (int)failureCode;
            }

            /// <summary>
            /// Initializes a new instance of the <see cref="FailedResult" /> class.
            /// </summary>
            /// <param name="failureTime">Time when the failure occurred.</param>
            public FailedResult(DateTime failureTime)
            {
                this.FailureTime = failureTime;

                // Unknown failure code.
                this.FailureCode = int.MinValue;
            }

            /// <summary>
            /// Gets the time of failure.
            /// </summary>
            public DateTime FailureTime { get; private set; }

            /// <summary>
            /// Gets the integer value for response code representing the type of failure.
            /// </summary>
            public int FailureCode { get; private set; }

            /// <summary>
            /// Gets a value indicating whether the failure is likely to go away when a retry happens.
            /// </summary>
            public bool ShouldRetry
            {
                get
                {
                    // If not in the 400 range.
                    return !(this.FailureCode >= 400 && this.FailureCode < 500);
                }
            }
        } 
    }
}<|MERGE_RESOLUTION|>--- conflicted
+++ resolved
@@ -235,11 +235,7 @@
         /// <param name="instrumentationKey">Instrumentation key for which app id is to be retrieved.</param>
         /// <returns>App id.</returns>
         private Task<string> FetchAppIdFromService(string instrumentationKey)
-<<<<<<< HEAD
-        {
-=======
-        {            
->>>>>>> 2c4cb587
+        {
             return Task.Factory.StartNew(() =>
             {
                 try
@@ -261,11 +257,32 @@
                 }
                 catch (Exception ex)
                 {
-<<<<<<< HEAD
                     AppMapCorrelationEventSource.Log.FetchAppIdFailed(this.GetExceptionDetailString(ex));
-=======
+                    return null;
+                }
+                finally
+                {
+                    SdkInternalOperationsMonitor.Exit();
+                }
+            });
+        }
+#endif
+                    Uri appIdEndpoint = this.GetAppIdEndPointUri(instrumentationKey);
+
+                    WebRequest request = WebRequest.Create(appIdEndpoint);
+                    request.Method = "GET";
+
+                    using (HttpWebResponse response = (HttpWebResponse)request.GetResponse())
+                    {
+                        using (StreamReader reader = new StreamReader(response.GetResponseStream()))
+                        {
+                            return reader.ReadToEnd();
+                        }
+                    }
+                }
+                catch (Exception ex)
+                {
                     CrossComponentCorrelationEventSource.Log.FetchAppIdFailed(this.GetExceptionDetailString(ex));
->>>>>>> 2c4cb587
                     return null;
                 }
                 finally
@@ -292,7 +309,6 @@
         /// <param name="ex">Exception indicating failure.</param>
         private void RegisterFailure(string instrumentationKey, Exception ex)
         {
-<<<<<<< HEAD
 #if !NETCORE
             var ae = ex as AggregateException;
 
@@ -306,8 +322,6 @@
                 }
             }
 
-=======
->>>>>>> 2c4cb587
             var webException = ex as WebException;
             if (webException != null)
             {
@@ -317,7 +331,6 @@
             }
             else
             {
-<<<<<<< HEAD
 #endif
                 this.failingInstrumenationKeys[instrumentationKey] = new FailedResult(DateTime.UtcNow);
 #if !NETCORE
@@ -325,12 +338,6 @@
 #endif
 
             AppMapCorrelationEventSource.Log.FetchAppIdFailed(this.GetExceptionDetailString(ex));
-=======
-                this.failingInstrumenationKeys[instrumentationKey] = new FailedResult(DateTime.UtcNow);
-            }
-
-            CrossComponentCorrelationEventSource.Log.FetchAppIdFailed(this.GetExceptionDetailString(ex));
->>>>>>> 2c4cb587
         }
 
         private string GetExceptionDetailString(Exception ex)
