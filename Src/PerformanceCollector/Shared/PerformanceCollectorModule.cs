--- conflicted
+++ resolved
@@ -7,7 +7,6 @@
     using System.Linq;
     using System.Threading; 
     using Extensibility.Implementation;
-    using Implementation.StandardPerformanceCollector;
     using Microsoft.ApplicationInsights.DataContracts;
     using Microsoft.ApplicationInsights.Extensibility;
     using Microsoft.ApplicationInsights.Extensibility.Implementation.Tracing;
@@ -79,15 +78,8 @@
         {
             this.Counters = new List<PerformanceCounterCollectionRequest>();
 
-<<<<<<< HEAD
             this.collector = this.collector ?? (PerformanceCounterUtility.IsWebAppRunningInAzure() ? 
                 (IPerformanceCollector)new WebAppPerformanceCollector() : (IPerformanceCollector)new StandardPerformanceCollector());
-=======
-            if (this.collector == null)
-            {
-                this.collector = new StandardPerformanceCollector();
-            }
->>>>>>> afcaeab3
         }
 
         /// <summary>
