--- conflicted
+++ resolved
@@ -96,11 +96,7 @@
         <NugetVersionFilePath>$(MSBuildThisFileDirectory).nugetVersion</NugetVersionFilePath>
         <BuildNugetVersion Condition="Exists($(NugetVersionFilePath))">$([System.IO.File]::ReadAllText($(NugetVersionFilePath)))</BuildNugetVersion>
         
-<<<<<<< HEAD
-        <CoreSdkVersion>2.1.0-beta1-build00144</CoreSdkVersion>  
-=======
         <CoreSdkVersion>2.1.0-beta1</CoreSdkVersion>  
->>>>>>> 5acd4e7f
 
         <!-- Forces EventRegister target to generate ETW manifest file --> 
         <EtwManifestForceAll>true</EtwManifestForceAll>
