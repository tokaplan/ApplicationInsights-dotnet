--- conflicted
+++ resolved
@@ -32,27 +32,17 @@
         public void Configure(ApplicationInsightsServiceOptions options)
         {
             var configBuilder = new ConfigurationBuilder()
-<<<<<<< HEAD
-                .SetBasePath(this.hostingEnvironment.ContentRootPath ?? Directory.GetCurrentDirectory())
-                .AddJsonFile("appsettings.json", true)
-                .AddJsonFile(string.Format(CultureInfo.InvariantCulture, "appsettings.{0}.json", this.hostingEnvironment.EnvironmentName), true);
-=======
                 .SetBasePath(this.hostingEnvironment.ContentRootPath ?? Directory.GetCurrentDirectory());
->>>>>>> 6c5416da
 #if NETSTANDARD2_0 || NET461
             if (this.userConfiguration != null)
             {
                 configBuilder.AddConfiguration(this.userConfiguration);
             }
 #endif
-<<<<<<< HEAD
-            configBuilder.AddEnvironmentVariables();
-=======
             configBuilder.AddJsonFile("appsettings.json", true)
                          .AddJsonFile(string.Format(CultureInfo.InvariantCulture, "appsettings.{0}.json", this.hostingEnvironment.EnvironmentName), true)
                          .AddEnvironmentVariables();
 
->>>>>>> 6c5416da
             ApplicationInsightsExtensions.AddTelemetryConfiguration(configBuilder.Build(), options);
 
             if (Debugger.IsAttached)
